from a2rchi.utils.scraper import Scraper
from a2rchi.utils.ticket_manager import TicketManager
from a2rchi.utils.logging import get_logger

from chromadb.config import Settings
from langchain_community.document_loaders.text import TextLoader
from langchain_community.document_loaders import PyPDFLoader
from langchain_community.document_loaders import BSHTMLLoader
from langchain_community.document_loaders import UnstructuredMarkdownLoader
from langchain_community.document_loaders import PythonLoader
from langchain_openai import OpenAIEmbeddings
from langchain_chroma.vectorstores import Chroma
from langchain_text_splitters.character import CharacterTextSplitter
from langchain_community.document_loaders import DirectoryLoader

import chromadb
import nltk
import hashlib
import os
import yaml
import time

logger = get_logger(__name__)

SUPPORTED_DISTANCE_METRICS = ['l2', 'cosine', 'ip']

class DataManager():

    def __init__(self):
        from a2rchi.utils.config_loader import load_config
        self.config = load_config(map=True)["utils"]
        self.global_config = load_config(map=True)["global"]
        self.data_path = self.global_config["DATA_PATH"]
        self.stemmer = None
        
        # create data path if it doesn't exist
        os.makedirs(self.data_path, exist_ok=True)

        # scrape data onto the filesystem
        logger.info("Scraping documents onto filesystem")
        scraper = Scraper()
        scraper.hard_scrape(verbose=True)

        # Fetch ticket data via APIs and copy onto the filesystem
        logger.info("Fetching ticket data onto filesystem")
        ticket_manager = TicketManager()
        ticket_manager.run()

        # get the collection (reset it if it already exists and reset_collection = True)
        # the actual name of the collection is the name given by config with the embeddings specified
        embedding_name = self.config["embeddings"]["EMBEDDING_NAME"]
        self.collection_name = self.config["data_manager"]["collection_name"] + "_with_" + embedding_name
        logger.info(f"Using collection: {self.collection_name}")

        # distance metric to use for similarity search for RAG later on
        self.distance_metric = self.config["data_manager"]["distance_metric"]
        if self.distance_metric not in SUPPORTED_DISTANCE_METRICS:
            raise ValueError(f"The selected distance metrics, '{self.distance_metric}', is not supported. Must be one of {SUPPORTED_DISTANCE_METRICS}")

        # delete the existing collection if specified
        self.delete_existing_collection_if_reset()

        # get the embedding model
        embedding_class_map = self.config["embeddings"]["EMBEDDING_CLASS_MAP"]
        embedding_name = self.config["embeddings"]["EMBEDDING_NAME"]
        self.embedding_model = embedding_class_map[embedding_name]["class"](**embedding_class_map[embedding_name]["kwargs"])

        # create the text_splitter
        self.text_splitter = CharacterTextSplitter(
            chunk_size=self.config["data_manager"]["CHUNK_SIZE"],
            chunk_overlap=self.config["data_manager"]["CHUNK_OVERLAP"],
        )

        # makes sure nltk gets installed and initializes stemmer
        if self.config["data_manager"]["stemming"].get("ENABLED", False):
            nltk.download('punkt_tab')
            self.stemmer = nltk.stem.PorterStemmer()

    def delete_existing_collection_if_reset(self):
        """
        Connect to ChromaDB and delete collection.
        """
        # return early if not resetting
        if not self.config["data_manager"]["reset_collection"]:
            return

        # connect to chromadb server
        client = None
        if self.config["data_manager"]["use_HTTP_chromadb_client"]:
            client = chromadb.HttpClient(
                host=self.config["data_manager"]["chromadb_host"],
                port=self.config["data_manager"]["chromadb_port"],
                settings=Settings(allow_reset=True, anonymized_telemetry=False),  # NOTE: anonymized_telemetry doesn't actually do anything; need to build Chroma on our own without it
            )
        else:
            client = chromadb.PersistentClient(
                path=self.global_config["LOCAL_VSTORE_PATH"],
                settings=Settings(allow_reset=True, anonymized_telemetry=False),  # NOTE: anonymized_telemetry doesn't actually do anything; need to build Chroma on our own without it
            )

        if self.collection_name in [collection.name for collection in client.list_collections()]:
            client.delete_collection(self.collection_name)


    def fetch_collection(self):
        """
        Connect to ChromaDB and fetch the collection.
        """
        # connect to chromadb server
        client = None
        if self.config["data_manager"]["use_HTTP_chromadb_client"]:
            client = chromadb.HttpClient(
                host=self.config["data_manager"]["chromadb_host"],
                port=self.config["data_manager"]["chromadb_port"],
                settings=Settings(allow_reset=True, anonymized_telemetry=False),  # NOTE: anonymized_telemetry doesn't actually do anything; need to build Chroma on our own without it
            )
        else:
            client = chromadb.PersistentClient(
                path=self.global_config["LOCAL_VSTORE_PATH"],
                settings=Settings(allow_reset=True, anonymized_telemetry=False),  # NOTE: anonymized_telemetry doesn't actually do anything; need to build Chroma on our own without it
            )
        collection = client.get_or_create_collection(
            name=self.collection_name,
            metadata={
                "hnsw:space": self.distance_metric
            }
        )

        logger.info(f"N in collection: {collection.count()}")
        return collection


    def update_vectorstore(self):
        """
        Method which looks at the files in the data folder and syncs them to the vectors stored in the vectorstore
        """
        # fetch the collection
        collection = self.fetch_collection()

        # get current status of persistent vstore 
        files_in_vstore = [metadata["filename"] for metadata in collection.get(include=["metadatas"])["metadatas"]]

        # scan data folder and obtain list of files in data. Assumes max depth = 1
        dirs = [
            os.path.join(self.data_path, dir)
            for dir in os.listdir(self.data_path)
            if os.path.isdir(os.path.join(self.data_path, dir)) and dir != "vstore"
        ]
        files_in_data_fullpath = [
            os.path.join(dir, file)
            for dir in dirs
            for file in os.listdir(dir)
        ]

        # files in data is a dictionary, with keys of the names of files and values with their full path.
        files_in_data = {os.path.basename(file_fullpath): file_fullpath for file_fullpath in files_in_data_fullpath}

        # get map between sources and filename hashes
        with open(os.path.join(self.data_path, 'sources.yml'), 'r') as file:
            sources = yaml.load(file, Loader=yaml.FullLoader)

        # control if files in vectorstore == files in data
        if set(files_in_data.keys()) == set(files_in_vstore):
            logger.info("Vectorstore is up to date")
        else:
            logger.info("Vectorstore needs to be updated")

            # Creates a list of the file names to remove from vectorstore
            # Note: the full path of the files is not needed here.
            files_to_remove = list(set(files_in_vstore) - set(files_in_data.keys()))

            # removes files from the vectorstore
            logger.info(f"Files to remove: {files_to_remove}")
            collection = self._remove_from_vectorstore(collection, files_to_remove)

            # Create dictionary of the files to add, where the keys are the filenames and the values are the path of the file in data
            files_to_add = {filename: files_in_data[filename] for filename in list(set(files_in_data.keys()) - set(files_in_vstore))}

            # adds the files to the vectorstore
            logger.info(f"Files to add: {files_to_add}")
            collection = self._add_to_vectorstore(collection, files_to_add, sources)
            
            logger.info("Vectorstore update has been completed")

        logger.info(f"N Collection: {collection.count()}")

        # delete collection to release collection and client object as well for garbage collection
        del collection

        return


    def _remove_from_vectorstore(self, collection, files_to_remove):
        """
        Method which takes as input a list of filenames to remove from the vectorstore,
        then removes those filenames from the vectorstore.
        """
        for filename in files_to_remove:
            collection.delete(where={"filename": filename})

        return collection

    
    def _add_to_vectorstore(self, collection, files_to_add, sources={}):
        """
        Method which takes as input:

           collection:   a ChromaDB collection
           files_to_add: a dictionary with keys being the filenames and values being the file path
           sources:      a dictionary, usually loaded from a yaml file, which has keys being the 
                         file hash (everything in the file name except the file extension) and has
                         values of the url from which the source originated from. Not all files must
                         be in the source dictionary.

        and adds these files to the vectorstore.
        """
        for filename, file in files_to_add.items():

            logger.info(f"<MP> Processing file: {filename}")

            # create the chunks
            loader = None
            try:
                loader = self.loader(file)
            except Exception as e:
                logger.error(f"Failed to load file: {file}. Skipping. Exception: {e}")

            # treat case where file extension is not recognized or is broken
            if loader is None:
                continue 

             # initialize lists for file chunks and metadata
            chunks = []
            metadatas = []
            
            # load documents from current file and add to docs and metadata
            docs = loader.load()
            for doc in docs:
                
                new_chunks = [document.page_content for document in self.text_splitter.split_documents([doc])]
                
                for new_chunk in new_chunks:
                    if self.config["data_manager"]["stemming"].get("ENABLED", False):
                        words = nltk.tokenize.word_tokenize(new_chunk)
                        stemmed_words = [self.stemmer.stem(word) for word in words]
                        new_chunk = " ".join(stemmed_words)
                    chunks.append(new_chunk)
                    metadatas.append(doc.metadata)

            # explicitly get file metadata
            filehash = filename.split(".")[0]
            url = sources[filehash] if filehash in sources.keys() else ""

            logger.info(f"<MP> Corresponding: {filename} {filehash} -> {url}")

            # embeds each chunk
            embeddings = self.embedding_model.embed_documents(chunks)
            
            # add filename (better even corresponding url) as metadata for each chunk
            for metadata in metadatas:
                metadata["filename"] = filename
            
            # create unique id for each chunk
            # the first 12 bits of the id being the filename, 6 more based on the chunk itself, and the last 6 hashing the time
            ids = []
            for chunk in chunks:
                identifier = hashlib.md5()
                identifier.update(chunk.encode('utf-8'))
                chunk_hash = str(int(identifier.hexdigest(),16))[0:6]
                time_identifier = hashlib.md5()
                time_identifier.update(str(time.time()).encode('utf-8'))
                time_hash = str(int(identifier.hexdigest(),16))[0:6]
                while str(filehash) + str(chunk_hash) + str(time_hash) in ids:
                    logger.info("Found conflict with hash: " + str(filehash) + str(chunk_hash) + str(time_hash) + ". Trying again")
                    time_hash = str(int(time_hash) + 1)
                ids.append(str(filehash) + str(chunk_hash) + str(time_hash))

            logger.debug(f"Ids: {ids}")

            collection.add(embeddings=embeddings, ids=ids, documents=chunks, metadatas=metadatas)

            logger.info(f"Successfully added file {filename}")
<<<<<<< HEAD
            if url: 
                logger.info(f"with URL: {url}")
=======
            if url: logger.info(f"with URL: {url}")
>>>>>>> 22733168

        return collection


    def loader(self, file_path):
        """
        Return the document loader from a path, with the correct loader given the extension 
        """
        _, file_extension = os.path.splitext(file_path)
        if file_extension == ".txt":
            return TextLoader(file_path)
        elif file_extension == ".C":
            return TextLoader(file_path)
        elif file_extension == ".md":
            return UnstructuredMarkdownLoader(file_path)
        elif file_extension == ".py":
            return PythonLoader(file_path)
        elif file_extension == ".html":
            return BSHTMLLoader(file_path, bs_kwargs={"features": "html.parser"})
        elif file_extension == ".pdf":
            return PyPDFLoader(file_path)
        else: 
            logger.error(f"Format not supported -- {file_path}")
            return None<|MERGE_RESOLUTION|>--- conflicted
+++ resolved
@@ -280,12 +280,8 @@
             collection.add(embeddings=embeddings, ids=ids, documents=chunks, metadatas=metadatas)
 
             logger.info(f"Successfully added file {filename}")
-<<<<<<< HEAD
-            if url: 
-                logger.info(f"with URL: {url}")
-=======
+
             if url: logger.info(f"with URL: {url}")
->>>>>>> 22733168
 
         return collection
 

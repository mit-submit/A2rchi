--- conflicted
+++ resolved
@@ -21,11 +21,8 @@
 
 logger = get_logger(__name__)
 
-<<<<<<< HEAD
 SUPPORTED_DISTANCE_METRICS = ['l2', 'cosine', 'ip']
 
-=======
->>>>>>> d4f192f8
 class DataManager():
 
     def __init__(self):

import hashlib
import os
import time
import re
import json
import urllib.parse
from abc import ABC, abstractmethod
from selenium import webdriver
from selenium.webdriver.common.by import By
from selenium.webdriver.firefox.options import Options as FirefoxOptions
from selenium.webdriver.support.ui import WebDriverWait
from selenium.webdriver.support import expected_conditions as EC
from a2rchi.utils.env import read_secret
from a2rchi.utils.logging import get_logger

logger = get_logger(__name__)

class SSOScraper(ABC):
    """Generic base class for SSO-authenticated web scrapers."""
    
    def __init__(self, username=None, password=None, headless=True, site_type="generic", max_depth=2):
        """Initialize the SSO scraper with credentials and browser settings.
        
        Args:
            username (str, optional): SSO username. If None, will try to get from env vars.
            password (str, optional): SSO password. If None, will try to get from env vars.
            headless (bool): Whether to run the browser in headless mode.
            site_type (str): Type of site to scrape ('generic' or 'mkdocs')
            max_depth (int): Maximum number of levels to crawl per page.
        """
        self.username = username or self.get_username_from_env()
        self.password = password or self.get_password_from_env()
        self.headless = headless
        self.max_depth = max_depth
        self.site_type = site_type
        self.driver = None
        self.visited_urls = set()
        
        if self.username:
            logger.info(f"Using username: {self.username}")
    
    @abstractmethod
    def get_username_from_env(self):
        """Get username from environment variables. Override in subclasses."""
        pass
    
    @abstractmethod
    def get_password_from_env(self):
        """Get password from environment variables. Override in subclasses."""
        pass
    
    @abstractmethod
    def login(self):
        """Login to SSO with the provided credentials. Override in subclasses."""
        pass
    
    def setup_driver(self):
        """Configure and initialize the Firefox WebDriver."""
        firefox_options = FirefoxOptions()
        if self.headless:
            firefox_options.add_argument("--headless")
        
        # Additional options for better performance in containers
        firefox_options.add_argument("--no-sandbox")
        firefox_options.add_argument("--disable-dev-shm-usage")
        firefox_options.add_argument("--disable-gpu")
        firefox_options.add_argument("--window-size=1920,1080")
        
        # Create Firefox profile with preferences
        firefox_profile = webdriver.FirefoxProfile()
        firefox_profile.set_preference("dom.disable_open_during_load", False)
        firefox_profile.set_preference("browser.download.folderList", 2)
        firefox_profile.set_preference("browser.download.manager.showWhenStarting", False)
        firefox_profile.set_preference("browser.helperApps.neverAsk.saveToDisk", "application/pdf")
        
        # Initialize the driver with options
        self.driver = webdriver.Firefox(options=firefox_options)
        self.driver.set_page_load_timeout(30)
        logger.info(f"Starting Firefox browser in {'headless' if self.headless else 'visible'} mode...")
        return self.driver
    
    def navigate_to(self, url, wait_time=1):
        """Navigate to specified URL and wait for page to load."""
        if not self.driver:
            raise RuntimeError("WebDriver not initialized. Call setup_driver() first.")
            
        self.driver.get(url)
        time.sleep(wait_time)  # Enable wait time for page loading
        logger.info(f"Navigated to {url}")
        logger.info(f"Page title: {self.driver.title}")
        return self.driver.title
    
    def get_links_with_same_hostname(self, base_url):
        """Extract all links from the current page that have the same hostname as base_url."""
        base_hostname = urllib.parse.urlparse(base_url).netloc
        links = []
        
        # Find all anchor tags
        if self.site_type == "mkdocs":
            # For MkDocs, prioritize navigation links
            anchors = self.driver.find_elements(By.CSS_SELECTOR, ".md-nav__link, .md-content a")
        else:
            anchors = self.driver.find_elements(By.TAG_NAME, "a")
        
        for anchor in anchors:
            try:
                href = anchor.get_attribute("href")
                if href and href.strip():
                    parsed_url = urllib.parse.urlparse(href)
                    # Check if the link has the same hostname and is not a fragment
                    if parsed_url.netloc == base_hostname and parsed_url.scheme in ('http', 'https'):
                        # Normalize the URL to prevent duplicates
                        normalized_url = f"{parsed_url.scheme}://{parsed_url.netloc}{parsed_url.path}"
<<<<<<< HEAD
                        if parsed_url.query:
                            normalized_url += f"?{parsed_url.query}"

                        # BIG patch start -- this works for CMS twiki but should be generalized
                        normalized_url = normalized_url.split("?")[0]
                        if 'bin/rdiff' in normalized_url or 'bin/edit' in normalized_url or 'bin/oops' in normalized_url  or 'bin/attach' in normalized_url or 'bin/genpdf' in normalized_url or '/WebIndex' in normalized_url:
                            continue
                        # BIG patch end
                        
=======
                        #if parsed_url.query:
                        #    normalized_url += f"?{parsed_url.query}"
                        # we do not accept URLs with parameters
                        if not self._clear_url(normalized_url):
                            continue                        
>>>>>>> 99f7f560
                        links.append(normalized_url)
                        
            except Exception as e:
                logger.error(f"Error extracting link: {e}")
                
        return list(set(links))  # Remove duplicates
    
<<<<<<< HEAD

    def crawl(self, start_url):
=======
    def _clear_url(self, url):
        """WARNING - A very adhoc way to remove URLs from CMS TWiki not containing useful information"""
        cleared = True
        #url = url.split("?")[0]
        if '/Main/' in url or 'bin/rdiff' in url or 'bin/edit' in url or 'bin/oops' in url  or 'bin/attach' in url or 'bin/genpdf' in url or '/WebIndex' in url or '/WebHome' in url or '/WebChanges' in url or '.png' in url:
            cleared = False
        
        return cleared
    
    def crawl(self, start_url, upload_dir):
>>>>>>> 99f7f560
        """Crawl pages starting from the given URL, storing title and content of each page.
        
        Args:
            start_url (str): The URL to start crawling from
            upload_dir (str): The directory where the URL content is to be stored
            
        Returns:
            dictionary of source urls addressed via their internal file identifiers
        """
<<<<<<< HEAD
        max_depth = self.max_depth
        depth = 0
        
        if not self.driver:
            self.setup_driver()
            
        # Reset crawling state
        self.visited_urls = set()
        self.page_data = []
        to_visit = [start_url]
        level_links = []
        
        # First authenticate through the start URL
        self.authenticate_and_navigate(start_url)
        
=======
        if not self.driver:
            self.setup_driver()

>>>>>>> 99f7f560
        base_hostname = urllib.parse.urlparse(start_url).netloc
        logger.info(f"Base hostname for crawling: {base_hostname}")
        logger.info(f"Site type: {self.site_type}")

        # History record   
        pages_visited = 0
        self.visited_urls = set()
        sources = {}
        
<<<<<<< HEAD
        while to_visit and depth < max_depth:
=======
        # Reset crawling state
        #self.page_data = []
        depth = 0
        to_visit = [start_url]
        level_links = []
        
        # First authenticate through the start URL
        self.authenticate_and_navigate(start_url)        

        # Start to crawl through
        while to_visit and depth < self.max_depth:
>>>>>>> 99f7f560
            current_url = to_visit.pop(0)
            
            # Skip if we've already visited this URL
            if current_url in self.visited_urls:
                continue
                
<<<<<<< HEAD
            logger.info(f"Crawling page {depth + 1}/{max_depth}: {current_url}")
=======
            logger.info(f"Crawling (depth: {depth + 1} of {self.max_depth}): {current_url}")
>>>>>>> 99f7f560
            try:
                # Navigate to the page
                self.navigate_to(current_url, wait_time=2)
                
                # Mark as visited
                self.visited_urls.add(current_url)
                pages_visited += 1

<<<<<<< HEAD
                # Extract and store page data
                page_data = self.extract_page_data(current_url)
                self.page_data.append(page_data)
                logger.info(f"Extracted data from {current_url} ({len(page_data['content'])} chars)")
=======
                # Read the page and store the text only to file (Careful: images in html are large)
                identifier = hashlib.md5()
                identifier.update(current_url.encode('utf-8'))
                file_name = str(int(identifier.hexdigest(),16))[0:12]
                logger.info(f"Store: {upload_dir}/{file_name}.html : {current_url}")
                with open(f"{upload_dir}/{file_name}.html", 'w') as file:
                    file.write(self.driver.find_element(By.TAG_NAME,'body').text)
                sources[file_name] = current_url
                logger.debug(f"TEXT({current_url})\n{self.driver.find_element(By.TAG_NAME,'body').text}\n")
>>>>>>> 99f7f560
                
                # Get links to follow
                new_links = self.get_links_with_same_hostname(current_url)
                logger.info(f"Found {len(new_links)} links on the page (nv: {pages_visited})")

                # Add new links to visit
                for link in new_links:
                    if link not in self.visited_urls and link not in to_visit and link not in level_links:
                        logger.info(f"Found new link: {link} (nv: {pages_visited})")
                        level_links.append(link)

<<<<<<< HEAD
                # scan next level if to_visit is empty
=======
                # Scan next level if to_visit is empty
>>>>>>> 99f7f560
                if len(to_visit) == 0:
                    for link in new_links:
                        to_visit.append(link)
                    depth += 1
                    level_links = []
<<<<<<< HEAD
                        
=======
>>>>>>> 99f7f560
                        
            except Exception as e:
                logger.info(f"Error crawling {current_url}: {e}")
                self.visited_urls.add(current_url)  # Mark as visited to avoid retrying           
            
        logger.info(f"Crawling complete. Visited {pages_visited} pages.")
        return sources
    
    def close(self):
        """Close the browser and clean up resources."""
        if self.driver:
            logger.info("Closing browser...")
            self.driver.quit()
            self.driver = None
    
    def authenticate_and_navigate(self, url):
        """Complete authentication flow and navigate to target URL."""
        try:
            if not self.driver:
                self.setup_driver()
                
            # First navigate to trigger SSO
            self.driver.get(url)
            
            # Login
            if self.login():
                # Navigate back to target page
                title = self.navigate_to(url)
                return title
            else:
                return None
        except Exception as e:
            logger.warning(f"Error during authentication: {e}")
            return None
        
    def __enter__(self):
        """Context manager entry point."""
        self.setup_driver()
        return self
    
    def __exit__(self, exc_type, exc_val, exc_tb):
        """Context manager exit point."""
        self.close()


class CERNSSOScraper(SSOScraper):
    """A scraper to handle CERN SSO authentication and page navigation."""
    
    def get_username_from_env(self):
        """Get CERN SSO username from environment variables."""
        return read_secret("SSO_USERNAME")

    def get_password_from_env(self):
        """Get CERN SSO password from environment variables."""
        return read_secret("SSO_PASSWORD")

    def login(self):
        """Login to CERN SSO with the provided credentials."""
        if not self.username or not self.password:
            raise ValueError("Missing credentials for CERN SSO")
            
        try:
            # Wait for login form to appear
            username_input = WebDriverWait(self.driver, 10).until(
                EC.presence_of_element_located((By.ID, "username"))
            )
            username_input.send_keys(self.username)
            # time.sleep(1)  # Optional sleep to ensure the input is registered
            
            password_input = self.driver.find_element(By.ID, "password")
            password_input.send_keys(self.password)
            # time.sleep(1)  # Optional sleep to ensure the input is registered
            
            sign_in = self.driver.find_element(By.ID, "kc-login")
            sign_in.click()
                
            logger.info("Login credentials submitted")
            return True
        except Exception as e:
            logger.error(f"Error during login: {e}")
            return False<|MERGE_RESOLUTION|>--- conflicted
+++ resolved
@@ -111,23 +111,17 @@
                     if parsed_url.netloc == base_hostname and parsed_url.scheme in ('http', 'https'):
                         # Normalize the URL to prevent duplicates
                         normalized_url = f"{parsed_url.scheme}://{parsed_url.netloc}{parsed_url.path}"
-<<<<<<< HEAD
                         if parsed_url.query:
                             normalized_url += f"?{parsed_url.query}"
 
-                        # BIG patch start -- this works for CMS twiki but should be generalized
+                        # this works for CMS twiki but should be generalized
                         normalized_url = normalized_url.split("?")[0]
                         if 'bin/rdiff' in normalized_url or 'bin/edit' in normalized_url or 'bin/oops' in normalized_url  or 'bin/attach' in normalized_url or 'bin/genpdf' in normalized_url or '/WebIndex' in normalized_url:
                             continue
-                        # BIG patch end
                         
-=======
-                        #if parsed_url.query:
-                        #    normalized_url += f"?{parsed_url.query}"
-                        # we do not accept URLs with parameters
                         if not self._clear_url(normalized_url):
                             continue                        
->>>>>>> 99f7f560
+
                         links.append(normalized_url)
                         
             except Exception as e:
@@ -135,21 +129,7 @@
                 
         return list(set(links))  # Remove duplicates
     
-<<<<<<< HEAD
-
     def crawl(self, start_url):
-=======
-    def _clear_url(self, url):
-        """WARNING - A very adhoc way to remove URLs from CMS TWiki not containing useful information"""
-        cleared = True
-        #url = url.split("?")[0]
-        if '/Main/' in url or 'bin/rdiff' in url or 'bin/edit' in url or 'bin/oops' in url  or 'bin/attach' in url or 'bin/genpdf' in url or '/WebIndex' in url or '/WebHome' in url or '/WebChanges' in url or '.png' in url:
-            cleared = False
-        
-        return cleared
-    
-    def crawl(self, start_url, upload_dir):
->>>>>>> 99f7f560
         """Crawl pages starting from the given URL, storing title and content of each page.
         
         Args:
@@ -159,7 +139,6 @@
         Returns:
             dictionary of source urls addressed via their internal file identifiers
         """
-<<<<<<< HEAD
         max_depth = self.max_depth
         depth = 0
         
@@ -175,11 +154,6 @@
         # First authenticate through the start URL
         self.authenticate_and_navigate(start_url)
         
-=======
-        if not self.driver:
-            self.setup_driver()
-
->>>>>>> 99f7f560
         base_hostname = urllib.parse.urlparse(start_url).netloc
         logger.info(f"Base hostname for crawling: {base_hostname}")
         logger.info(f"Site type: {self.site_type}")
@@ -189,32 +163,15 @@
         self.visited_urls = set()
         sources = {}
         
-<<<<<<< HEAD
         while to_visit and depth < max_depth:
-=======
-        # Reset crawling state
-        #self.page_data = []
-        depth = 0
-        to_visit = [start_url]
-        level_links = []
-        
-        # First authenticate through the start URL
-        self.authenticate_and_navigate(start_url)        
-
-        # Start to crawl through
-        while to_visit and depth < self.max_depth:
->>>>>>> 99f7f560
             current_url = to_visit.pop(0)
             
             # Skip if we've already visited this URL
             if current_url in self.visited_urls:
                 continue
                 
-<<<<<<< HEAD
             logger.info(f"Crawling page {depth + 1}/{max_depth}: {current_url}")
-=======
-            logger.info(f"Crawling (depth: {depth + 1} of {self.max_depth}): {current_url}")
->>>>>>> 99f7f560
+
             try:
                 # Navigate to the page
                 self.navigate_to(current_url, wait_time=2)
@@ -223,22 +180,10 @@
                 self.visited_urls.add(current_url)
                 pages_visited += 1
 
-<<<<<<< HEAD
                 # Extract and store page data
                 page_data = self.extract_page_data(current_url)
                 self.page_data.append(page_data)
                 logger.info(f"Extracted data from {current_url} ({len(page_data['content'])} chars)")
-=======
-                # Read the page and store the text only to file (Careful: images in html are large)
-                identifier = hashlib.md5()
-                identifier.update(current_url.encode('utf-8'))
-                file_name = str(int(identifier.hexdigest(),16))[0:12]
-                logger.info(f"Store: {upload_dir}/{file_name}.html : {current_url}")
-                with open(f"{upload_dir}/{file_name}.html", 'w') as file:
-                    file.write(self.driver.find_element(By.TAG_NAME,'body').text)
-                sources[file_name] = current_url
-                logger.debug(f"TEXT({current_url})\n{self.driver.find_element(By.TAG_NAME,'body').text}\n")
->>>>>>> 99f7f560
                 
                 # Get links to follow
                 new_links = self.get_links_with_same_hostname(current_url)
@@ -250,20 +195,12 @@
                         logger.info(f"Found new link: {link} (nv: {pages_visited})")
                         level_links.append(link)
 
-<<<<<<< HEAD
-                # scan next level if to_visit is empty
-=======
                 # Scan next level if to_visit is empty
->>>>>>> 99f7f560
                 if len(to_visit) == 0:
                     for link in new_links:
                         to_visit.append(link)
                     depth += 1
                     level_links = []
-<<<<<<< HEAD
-                        
-=======
->>>>>>> 99f7f560
                         
             except Exception as e:
                 logger.info(f"Error crawling {current_url}: {e}")

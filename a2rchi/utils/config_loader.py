<<<<<<< HEAD
from a2rchi.chains.models import OpenAILLM, DumbLLM, LlamaLLM, AnthropicLLM, HuggingFaceOpenLLM, HuggingFaceImageLLM
=======
from a2rchi.chains.models import OpenAILLM, DumbLLM, LlamaLLM, AnthropicLLM, HuggingFaceOpenLLM, VLLM
>>>>>>> 13e75d24

from langchain_openai import OpenAIEmbeddings
from langchain_huggingface import HuggingFaceEmbeddings

import os
import yaml

# DEFINITIONS
CONFIG_PATH = "/root/A2rchi/config.yaml"

class Config_Loader:

    def __init__(self):
        self.config = self.load_config()

    def load_config(self):
        """
        Small function for loading the config.yaml file
        """
        # env = os.getenv("RUNTIME_ENV")
        # try:
        #     with open(f"./config/{env}-config.yaml", "r") as f:
        #         config = yaml.load(f, Loader=yaml.FullLoader)
        try:
            with open(CONFIG_PATH, "r") as f:
                config = yaml.load(f, Loader=yaml.FullLoader)

            # change the model class parameter from a string to an actual class
            MODEL_MAPPING = {
                "AnthropicLLM": AnthropicLLM,
                "OpenAIGPT4": OpenAILLM,
                "OpenAIGPT35": OpenAILLM,
                "DumbLLM": DumbLLM,
                "LlamaLLM": LlamaLLM,
                "HuggingFaceOpenLLM": HuggingFaceOpenLLM,
<<<<<<< HEAD
                "HuggingFaceImageLLM": HuggingFaceImageLLM
=======
                "VLLM": VLLM,
>>>>>>> 13e75d24
            }
            for model in config["chains"]["chain"]["MODEL_CLASS_MAP"].keys():
                config["chains"]["chain"]["MODEL_CLASS_MAP"][model]["class"] = MODEL_MAPPING[model]

            EMBEDDING_MAPPING = {
                "OpenAIEmbeddings": OpenAIEmbeddings,
                "HuggingFaceEmbeddings": HuggingFaceEmbeddings
            }
            for model in config["utils"]["embeddings"]["EMBEDDING_CLASS_MAP"].keys():
                config["utils"]["embeddings"]["EMBEDDING_CLASS_MAP"][model]["class"] = EMBEDDING_MAPPING[model]

            return config

        except Exception as e: 
            raise e<|MERGE_RESOLUTION|>--- conflicted
+++ resolved
@@ -1,8 +1,4 @@
-<<<<<<< HEAD
-from a2rchi.chains.models import OpenAILLM, DumbLLM, LlamaLLM, AnthropicLLM, HuggingFaceOpenLLM, HuggingFaceImageLLM
-=======
-from a2rchi.chains.models import OpenAILLM, DumbLLM, LlamaLLM, AnthropicLLM, HuggingFaceOpenLLM, VLLM
->>>>>>> 13e75d24
+from a2rchi.chains.models import OpenAILLM, DumbLLM, LlamaLLM, AnthropicLLM, HuggingFaceOpenLLM, HuggingFaceImageLLM, VLLM
 
 from langchain_openai import OpenAIEmbeddings
 from langchain_huggingface import HuggingFaceEmbeddings
@@ -38,11 +34,8 @@
                 "DumbLLM": DumbLLM,
                 "LlamaLLM": LlamaLLM,
                 "HuggingFaceOpenLLM": HuggingFaceOpenLLM,
-<<<<<<< HEAD
-                "HuggingFaceImageLLM": HuggingFaceImageLLM
-=======
+                "HuggingFaceImageLLM": HuggingFaceImageLLM,
                 "VLLM": VLLM,
->>>>>>> 13e75d24
             }
             for model in config["chains"]["chain"]["MODEL_CLASS_MAP"].keys():
                 config["chains"]["chain"]["MODEL_CLASS_MAP"][model]["class"] = MODEL_MAPPING[model]

--- conflicted
+++ resolved
@@ -24,31 +24,14 @@
     vectorstore: VectorStore = None
     search_kwargs: Dict[str, Any] = None
     instructions: str = None
-<<<<<<< HEAD
     dm_config: Dict[str, any] = None
     
     def __init__(self, vectorstore: VectorStore, dm_config: Dict[str, any], search_kwargs: dict = None, instructions: str = None):
-=======
-    utils_config: Dict[str, any] = None
-    stemmer: None | nltk.stem.PorterStemmer = None
-    
-    def __init__(self, vectorstore: VectorStore, search_kwargs: dict = None, instructions: str = None, stemming = False):
->>>>>>> f3b9c001
         super().__init__()
         self.vectorstore = vectorstore
         self.search_kwargs = search_kwargs or {'k': 3}
         self.instructions = instructions
-<<<<<<< HEAD
         self.dm_config = dm_config
-=======
-        self.utils_config = load_config()["utils"]
-        self.stemmer = None
-
-        if stemming:
-            nltk.download('punkt_tab')
-            self.stemmer = nltk.stem.PorterStemmer()
-            logger.warning("made a stemmer")
->>>>>>> f3b9c001
 
     def _get_relevant_documents(self, query: str, *, run_manager: CallbackManagerForRetrieverRun = None) -> List[Document]:
         """
@@ -63,10 +46,6 @@
             query = make_instruction_query(self.instructions, query)
         elif self.instructions:
             logger.warning(f"Instructions provided but model '{embedding_model}' not in supported models: {INSTRUCTION_AWARE_MODELS}")
-
-        if self.stemmer is not None:
-            query_words = nltk.tokenize.word_tokenize(query)
-            query = " ".join([self.stemmer.stem(word) for word in query_words])
             
         return self.vectorstore.similarity_search(query, **self.search_kwargs)
 

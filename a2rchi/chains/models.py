--- conflicted
+++ resolved
@@ -265,10 +265,7 @@
                     device_map="auto",
                     quantization_config=bnbconfig,
                     use_safetensors=True,
-<<<<<<< HEAD
                     cache_dir="/root/data/", # load weights into dir mounted as volume so don't need to keepd downloading when iterating
-=======
->>>>>>> fd3c7479
                 )
             else:
                 base_model = AutoModelForCausalLM.from_pretrained(
@@ -277,10 +274,7 @@
                     device_map="auto",
                     torch_dtype=torch.float16,
                     use_safetensors=True,
-<<<<<<< HEAD
-                    cache_dir="/root/data/", # load weights into dir mounted as volume so don't need to keepd downloading when iterating
-=======
->>>>>>> fd3c7479
+                    cache_dir="/root/data/",  # load weights into dir mounted as volume so don't need to keep downloading when iterating
                 )
             
             print("[HuggingFaceOpenLLM] base model loaded.")

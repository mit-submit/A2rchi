--- conflicted
+++ resolved
@@ -216,10 +216,6 @@
 
     def __init__(self, **kwargs):
         super().__init__()
-<<<<<<< HEAD
-        logger.debug("vllm kwargs received:", kwargs)
-=======
->>>>>>> d4f192f8
         for key, value in kwargs.items():
             setattr(self, key, value)
 
@@ -267,11 +263,7 @@
             )
             self.set_cached_model(model_cache_key, (None, self.vllm_engine))
 
-<<<<<<< HEAD
-        logger.info(f"input nGPU={self.tensor_parallel_size}")
-=======
         logger.debug(f"Input nGPU={self.tensor_parallel_size}")
->>>>>>> d4f192f8
 
     @property
     def _llm_type(self) -> str:
@@ -286,20 +278,9 @@
         
         from vllm import SamplingParams
 
-<<<<<<< HEAD
-        logger.debug(f"Full original prompt:\n {prompt}")
-        prompt = self.strip_all_html(prompt)
-        prompt = truncate_prompt(prompt, self.tokenizer, self.max_model_len)
-        logger.debug(f"formatted prompt:\n {prompt}")
-        formatter = PromptFormatter(self.tokenizer)
-        formatted_prompt, end_tag = formatter.format_prompt(prompt)
-
-        logger.debug(f"prompt to model:\n {formatted_prompt}")
-=======
         safe, safe_msg = check_safety(prompt, self.safety_checkers, 'output')
         if not safe:
             return safe_msg
->>>>>>> d4f192f8
 
         formatted_prompt, end_tag = self.formatter.format_prompt(prompt)
 
@@ -434,36 +415,11 @@
         stop: Optional[List[str]] = None,
         run_manager: Optional[CallbackManagerForLLMRun] = None,
     ) -> str:
-<<<<<<< HEAD
-
-
-        logger.debug(f"Full original prompt:\n {prompt}")
-
-        # check if input is safe:
-        safety_results = [check(prompt) for check in self.safety_checker]
-        are_safe = all([r[1] for r in safety_results])
-        if not are_safe:
-            logger.info("User prompt deemed unsafe.")
-            for method, is_safe, report in safety_results:
-                if not is_safe:
-                    logger.info(method)
-                    logger.info(report)
-            logger.info(f"Skipping the {self.hf_model} inference as the prompt is not safe.")
-            return """It looks as if your question may be unsafe. 
-                    
-                    This may be due to issues relating to toxicity, hate, identity, violence, physical tones, sexual tones, profanity, or biased questions.
-                    
-                    Please try to reformat your question."""
-
-        formatter = PromptFormatter(self.tokenizer)
-        formatted_prompt, end_tag = formatter.format_prompt(prompt)
-=======
         
         safe, safe_msg = check_safety(prompt, self.safety_checkers, 'prompt')
         if not safe:
             return safe_msg
         formatted_prompt, end_tag = self.formatter.format_prompt(prompt)
->>>>>>> d4f192f8
 
         batch = self.tokenizer(formatted_prompt, return_tensors="pt", add_special_tokens=False)
         batch = {k: v.to("cuda") for k, v in batch.items()}

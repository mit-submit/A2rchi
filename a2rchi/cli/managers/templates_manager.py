--- conflicted
+++ resolved
@@ -162,7 +162,6 @@
             with open(configs_path / f"{name}.yaml", 'w') as f:
                 f.write(config)
     
-<<<<<<< HEAD
     def _prepare_prompts(self, base_dir: Path, config_manager, enabled_services: List[str]) -> Dict[str, str]:
         """Prepare prompt files dynamically from all pipeline configurations and return mappings"""
 
@@ -170,18 +169,6 @@
         prompts_path.mkdir(exist_ok=True)
 
         configs = config_manager.get_configs()
-=======
-    def _prepare_prompts(self, base_dir: Path, a2rchi_config: Dict[str, Any], enabled_services: List[str]) -> Dict[str, str]:
-        """Prepare prompt files dynamically from pipeline configuration and return mappings"""
-        # Always create prompts directory for Docker build compatibility
-        prompts_path = base_dir / "prompts"
-        prompts_path.mkdir(exist_ok=True)
-        
-        pipeline_names = a2rchi_config.get("a2rchi", {}).get("pipelines")
-        if not pipeline_names:
-            return {}
-        
->>>>>>> d6020141
         prompt_mappings = {}
         for config in configs:
             name = config['name']
@@ -322,23 +309,12 @@
     
     def _copy_web_input_lists(self, base_dir: Path, config_manager) -> None:
         """Copy web input lists if they exist"""
-<<<<<<< HEAD
 
         input_lists = config_manager.get_input_lists()
             
         weblists_path = base_dir / "weblists"
         weblists_path.mkdir(exist_ok=True)
-        
-=======
-        # Always create weblists directory for Docker build compatibility
-        weblists_path = base_dir / "weblists"
-        weblists_path.mkdir(exist_ok=True)
-        
-        input_lists = a2rchi_config.get("data_manager", {}).get("input_lists", [])
-        if not input_lists:
-            return
-        
->>>>>>> d6020141
+
         for input_list in input_lists:
             if os.path.exists(input_list):
                 shutil.copyfile(input_list, weblists_path / os.path.basename(input_list))

--- conflicted
+++ resolved
@@ -311,14 +311,8 @@
     required_fields = [
         'name', 
         'global.TRAINED_ON',
-<<<<<<< HEAD
-        'chains.input_lists', 
         'chains.prompts.CONDENSING_PROMPT', 'chains.prompts.MAIN_PROMPT',
         'chains.chain.MODEL_NAME', 'chains.chain.CONDENSE_MODEL_NAME',
-=======
-        'chains.prompts.CONDENSING_PROMPT', 'chains.prompts.MAIN_PROMPT', 'chains.prompts.SUMMARY_PROMPT',
-        'chains.chain.MODEL_NAME', 'chains.chain.CONDENSE_MODEL_NAME', 'chains.chain.SUMMARY_MODEL_NAME'
->>>>>>> 13e75d24
     ]
 
     if include_piazza_service:

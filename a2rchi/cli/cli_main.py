--- conflicted
+++ resolved
@@ -223,17 +223,11 @@
 @click.option('--grafana', '-g', 'include_grafana', type=bool, default=False, help="Boolean to add Grafana dashboard in deployment.")
 @click.option('--document-uploader', '-du', 'include_uploader_service', type=bool, default=False, help="Boolean to add service for admins to upload data")
 @click.option('--cleo-and-mailer', '-cm', 'include_cleo_and_mailer', type=bool, default=False, help="Boolean to add service for a2rchi interface with cleo and a mailer")
-<<<<<<< HEAD
+@click.option('--piazza', '-piazza', 'include_piazza_service', type=bool, default=False, help="Boolean to add piazza service to read piazza posts and suggest answers to a slack channel.")
 @click.option('--grader', '-grader', 'include_grader_service', type=bool, default=False, help="Boolean to add service for grading service (image to text, then grading, on web interface)")
-@click.option('--a2rchi-config', '-f', 'a2rchi_config_filepath', type=str, default=None, help="Path to compose file.")
-@click.option('--podman', '-p', 'use_podman', type=bool, default=False, help="Boolean to use podman instead of docker.")
-@click.option('--gpu', 'use_gpu', type=bool, default=False, help="Boolean to use GPU for a2rchi. Current support for podman to do this.")
-=======
-@click.option('--piazza', '-piazza', 'include_piazza_service', type=bool, default=False, help="Boolean to add piazza service to read piazza posts and suggest answers to a slack channel.")
 @click.option('--a2rchi-config', '-f', 'a2rchi_config_filepath', type=str, required=True, help="Path to compose file.")
 @click.option('--podman', '-p', 'use_podman', is_flag=True, help="Boolean to use podman instead of docker.")
 @click.option('--gpu', 'use_gpu', is_flag=True, help="Boolean to use GPU for a2rchi. Current support for podman to do this.")
->>>>>>> fd3c7479
 @click.option('--tag', '-t', 'image_tag', type=str, default=2000, help="Tag for the collection of images you will create to build chat, chroma, and any other specified services")
 
 def create(
@@ -241,11 +235,8 @@
     include_grafana, 
     include_uploader_service, 
     include_cleo_and_mailer,
-<<<<<<< HEAD
+    include_piazza_service,
     include_grader_service,
-=======
-    include_piazza_service,
->>>>>>> fd3c7479
     a2rchi_config_filepath,
     use_podman,
     use_gpu,
@@ -306,7 +297,10 @@
         'chains.prompts.CONDENSING_PROMPT', 'chains.prompts.MAIN_PROMPT',
         'chains.chain.MODEL_NAME', 'chains.chain.CONDENSE_MODEL_NAME',
     ]
-<<<<<<< HEAD
+
+    if include_piazza_service:
+        required_fields.append('utils.piazza.network_id')
+
     if include_grader_service:
         required_fields = [
             'name',
@@ -316,10 +310,8 @@
             'chains.prompts.IMAGE_PROCESSING_PROMPT', 'chains.prompts.GRADING_FINAL_GRADE_PROMPT',
             'chains.chain.IMAGE_PROCESSING_MODEL_NAME', 'chains.chain.GRADING_FINAL_GRADE_MODEL_NAME',
         ]
-=======
-    if include_piazza_service:
-        required_fields.append('utils.piazza.network_id')
->>>>>>> fd3c7479
+    
+
 
     # load user configuration of A2rchi
     with open(a2rchi_config_filepath, 'r') as f:
@@ -331,7 +323,6 @@
 
     locations_of_secrets = a2rchi_config["locations_of_secrets"]
 
-<<<<<<< HEAD
     # prepare grader service if requested
     compose_template_vars["include_grader_service"] = include_grader_service
     if include_grader_service:
@@ -363,11 +354,6 @@
 
 
 
-    # fetch or generate grafana password
-    grafana_pg_password = os.environ.get("GRAFANA_PG_PASSWORD", secrets.token_hex(8))
-
-=======
->>>>>>> fd3c7479
     # if deployment includes grafana, create docker volume and template deployment files
     compose_template_vars["include_grafana"] = include_grafana
     if include_grafana:

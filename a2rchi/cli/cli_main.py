import re
from jinja2 import Environment, PackageLoader, select_autoescape, ChainableUndefined
from typing import Tuple

import click
import os
import requests
import secrets
import shutil
import subprocess
import yaml
import time
import shlex
import threading

# DEFINITIONS
env = Environment(
    loader=PackageLoader("a2rchi"),
    autoescape=select_autoescape(),
    undefined=ChainableUndefined,
)
A2RCHI_DIR = os.environ.get('A2RCHI_DIR',os.path.join(os.path.expanduser('~'), ".a2rchi"))
BASE_CONFIG_TEMPLATE = "base-config.yaml"
BASE_DOCKERFILE_LOCATION = "dockerfiles"
BASE_GRAFANA_DATASOURCES_TEMPLATE = "grafana/datasources.yaml"
BASE_GRAFANA_DASHBOARDS_TEMPLATE = "grafana/dashboards.yaml"
BASE_GRAFANA_A2RCHI_DEFAULT_DASHBOARDS_TEMPLATE = "grafana/a2rchi-default-dashboard.json"
BASE_GRAFANA_CONFIG_TEMPLATE = "grafana/grafana.ini"
BASE_COMPOSE_TEMPLATE = "base-compose.yaml"
BASE_INIT_SQL_TEMPLATE = "base-init.sql"

class InvalidCommandException(Exception):
    pass

class BashCommandException(Exception):
    pass

def _prepare_secret(a2rchi_name_dir, secret_name, locations_of_secrets):
    """
    Prepares a secret by locating its file in the specified directories, 
    reading its content, and saving it to a target directory.

    The function searches for a secret file named `"{secret_name.lower()}.txt"`
    in the directories provided in `locations_of_secrets`. If multiple files 
    with the same name are found, an error is raised to prevent ambiguity. 
    If no file is found, a `FileNotFoundError` is raised. The secret's content 
    is read from the file and written to the `secrets` subdirectory within 
    `a2rchi_name_dir`.

    Args:
        a2rchi_name_dir (str): The base directory where the `secrets` 
            directory will be created or used.
        secret_name (str): The name of the secret to locate. The function 
            expects a file named `"{secret_name.lower()}.txt"` in the given 
            directories.
        locations_of_secrets (list[str]): A list of directories to search 
            for the secret file.

    Raises:
        ValueError: If multiple files with the secret name are found in the 
            specified directories.
        FileNotFoundError: If no file with the secret name is found in the 
            specified directories.
    
    Example:
        >>> a2rchi_name_dir = "/path/to/a2rchi"
        >>> secret_name = "API_KEY"
        >>> locations_of_secrets = ["/path/to/dir1", "/path/to/dir2"]
        >>> _prepare_secret(a2rchi_name_dir, secret_name, locations_of_secrets)
        Secret for 'API_KEY' prepared at /path/to/a2rchi/secrets/api_key.txt.
    """
    # Ensure the secrets directory exists
    secrets_dir = os.path.join(a2rchi_name_dir, "secrets")
    os.makedirs(secrets_dir, exist_ok=True)

    # Look for the secret file in the specified locations
    secret_filename = f"{secret_name.lower()}.txt"
    found_secrets = []

    for location in locations_of_secrets:
        potential_path = os.path.expanduser(os.path.join(location, secret_filename))
        if os.path.isfile(potential_path):
            found_secrets.append(potential_path)

    # Check for multiple occurrences of the secret
    if len(found_secrets) > 1:
        raise ValueError(
            f"Error: Multiple secret files found for '{secret_name}' in locations: {found_secrets}"
        )
    elif len(found_secrets) == 0:
        raise FileNotFoundError(
            f"Error: No secret file found for '{secret_name}' in the specified locations."
        )

    # Read the secret from the found file
    secret_file_path = found_secrets[0]
    with open(secret_file_path, 'r') as secret_file:
        secret_value = secret_file.read().strip()

    # Write the secret to the target directory
    target_secret_path = os.path.join(secrets_dir, secret_filename)
    with open(target_secret_path, 'w') as target_file:
        target_file.write(secret_value)

def _prepare_grading_rubrics(a2rchi_name_dir, rubric_dir, num_problems):
        rubrics = []
        for problem in range(1, num_problems + 1):
            _print_msg(f"Preparing rubric for problem {problem}")
            rubric_path = os.path.expanduser(os.path.join(rubric_dir, f"solution_with_rubric_{problem}.txt"))
            if not os.path.isfile(rubric_path):
                raise FileNotFoundError(f"Rubric file for problem {problem} not found at {rubric_path}")
            target_rubric_path = os.path.join(a2rchi_name_dir, f"solution_with_rubric_{problem}.txt")
            shutil.copyfile(rubric_path, target_rubric_path)
            rubrics.append(f"solution_with_rubric_{problem}")
            _print_msg(f"Rubric for problem {problem} prepared at {target_rubric_path}.")

        return rubrics

def _validate_config(config, required_fields):
    """
    a function to validate presence of required fields in nested dictionaries
    """
    for field in required_fields:
        keys = field.split('.')
        value = config
        for key in keys:
            if key not in value:
                raise ValueError(f"Missing required field: '{field}' in the configuration")
            value = value[key]  # Drill down into nested dictionaries


def _run_bash_command(command_str: str, verbose=False, cwd=None) -> Tuple[str, str]:
    """Run a shell command and stream output in real-time, capturing stdout and stderr."""
    command_str_lst = shlex.split(command_str)
    process = subprocess.Popen(
        command_str_lst,
        stdout=subprocess.PIPE,
        stderr=subprocess.PIPE,
        text=True,
        bufsize=1,  # line-buffered
        cwd=cwd
    )

    stdout_lines = []
    stderr_lines = []

    def _read_stream(stream, collector, stream_name):
        for line in iter(stream.readline, ''):
            collector.append(line)
            if verbose:
                _print_msg(f"{line}")  # keep formatting tight
        stream.close()

    # start threads for non-blocking reads
    stdout_thread = threading.Thread(target=_read_stream, args=(process.stdout, stdout_lines, "stdout"))
    stderr_thread = threading.Thread(target=_read_stream, args=(process.stderr, stderr_lines, "stderr"))
    stdout_thread.start()
    stderr_thread.start()

    # wait for command to finish
    try:
        process.wait()
    except KeyboardInterrupt:
        process.terminate()
        stdout_thread.join()
        stderr_thread.join()
        raise

    return ''.join(stdout_lines), ''.join(stderr_lines)

def _create_volume(volume_name, podman=False):
    # root podman or docker
    if podman:
        ls_volumes = "podman volume ls"
        create_volume = f"podman volume create {volume_name}"
    else:
        ls_volumes = "docker volume ls"
        create_volume = f"docker volume create --name {volume_name}"

    # first, check to see if volume already exists
    stdout, stderr = _run_bash_command(ls_volumes)
    if stderr:
        raise BashCommandException(stderr)

    for line in stdout.split("\n"):
        # return early if the volume exists
        if volume_name in line:
            _print_msg(f"Volume '{volume_name}' already exists. No action needed.")
            return

    # otherwise, create the volume
    _print_msg(f"Creating volume: {volume_name}")
    _, stderr = _run_bash_command(create_volume)
    if stderr:
        raise BashCommandException(stderr)


def _read_prompts(a2rchi_config):
    # initialize variables
    main_prompt, condense_prompt = None, None

    # read prompts and return them
    with open(a2rchi_config['main_prompt'], 'r') as f:
        main_prompt = f.read()

    with open(a2rchi_config['condense_prompt'], 'r') as f:
        condense_prompt = f.read()

    return main_prompt, condense_prompt


def _parse_gpu_ids_option(ctx, param, value):
    if value is None:
        return None
    if value.lower() == "all":
        return "all"
    try:
        return [int(x.strip()) for x in value.split(",")]
    except ValueError:
        raise click.BadParameter('--gpu-ids option must be "all" (or equivalently just the --gpu flag) or comma-separated integers (e.g., "0,1") to specify which GPUs to use (try nvidia-smi to see available GPUs and respective available memory)')


def _print_msg(msg):
    print(f"[a2rchi]>> {msg}")


@click.group()
def cli():
    pass


@click.command()
@click.option('--name', type=str, required=True, help="Name of the a2rchi deployment.")
@click.option('--a2rchi-config', '-f', 'a2rchi_config_filepath', type=str, required=True, help="Path to compose file.")
<<<<<<< HEAD
@click.option('--grafana', '-g', 'include_grafana', type=bool, default=False, help="Boolean to add Grafana dashboard in deployment.")
@click.option('--document-uploader', '-du', 'include_uploader_service', type=bool, default=False, help="Boolean to add service for admins to upload data")
@click.option('--cleo-and-mailer', '-cm', 'include_cleo_and_mailer', type=bool, default=False, help="Boolean to add service for a2rchi interface with cleo and a mailer")
@click.option('--redmine-tickets', '-ct', 'include_redmine_tickets', type=bool, default=False, help="Boolean to store redmine tickets in vector database for RAG. Automatically included if using --cleo-and-mailer.")
@click.option('--jira', '-j', 'include_jira', type=bool, default=False, help="Boolean to add service for a2rchi interface with Jira")
@click.option('--piazza', '-piazza', 'include_piazza_service', type=bool, default=False, help="Boolean to add piazza service to read piazza posts and suggest answers to a slack channel.")
@click.option('--grader', '-grader', 'include_grader_service', is_flag=True, help="Flag to add service for grading service (image to text, then grading, on web interface)")
=======
@click.option('--grafana', '-g', 'use_grafana', is_flag=True, help="Flag to add Grafana dashboard in deployment.")
@click.option('--document-uploader', '-du', 'use_uploader_service', is_flag=True, help="Flag to add service for admins to upload data")
@click.option('--cleo-and-mailer', '-cm', 'use_cleo_and_mailer', is_flag=True, help="Flag to add service for a2rchi interface with cleo and a mailer")
@click.option('--jira', '-j', 'use_jira', is_flag=True, help="Flag to add service for a2rchi interface with Jira")
@click.option('--piazza', '-piazza', 'use_piazza_service', is_flag=True, help="Flag to add piazza service to read piazza posts and suggest answers to a slack channel.")
@click.option('--grader', '-grader', 'use_grader_service', is_flag=True, help="Flag to add service for grading service (image to text, then grading, on web interface)")
@click.option('--mattermost', '-mattermost', 'use_mattermost_service', is_flag=True, help="Flag to add mattermost service to read mattermost posts and suggest answers to a mattermost channel.")
>>>>>>> d4f192f8
@click.option('--podman', '-p', 'use_podman', is_flag=True, help="Boolean to use podman instead of docker.")
@click.option('--gpu', 'all_gpus', flag_value="all", help='Flag option for GPUs. Same as "--gpu-ids all"')
@click.option('--gpu-ids', 'gpu_ids', callback=_parse_gpu_ids_option, help='GPU configuration: "all" or comma-separated IDs (integers), e.g., "0,1". Current support for podman to do this.')
@click.option('--tag', '-t', 'image_tag', type=str, default=2000, help="Tag for the collection of images you will create to build chat, chroma, and any other specified services")
@click.option('--hostmode', '-hm', 'host_mode', type=bool, default=False, help="Boolean to use host mode networking for the containers.")
@click.option('--verbosity', '-v', 'verbosity', type=int, default=3, help="Set verbosity level for python's logging module. Default is 3. Mapping is 0: CRITICAL, 1: ERROR, 2: WARNING, 3: INFO, 4: DEBUG.")
def create(
    name, 
    a2rchi_config_filepath,
<<<<<<< HEAD
    include_grafana, 
    include_uploader_service, 
    include_cleo_and_mailer,
    include_redmine_tickets,
    include_jira,
    include_piazza_service,
    include_grader_service,
=======
    use_grafana, 
    use_uploader_service, 
    use_cleo_and_mailer,
    use_jira,
    use_piazza_service,
    use_grader_service,
    use_mattermost_service,
>>>>>>> d4f192f8
    use_podman,
    all_gpus,
    gpu_ids,
    image_tag,
    host_mode,
    verbosity
):
    """
    Create an instance of a RAG system with the specified name. By default,
    this command will create the following services:

    1. A chat interface (for users to communicate with the agent)
    2. A ChromaDB vector store (for storing relevant document chunks)
    3. A Postgres database (for storing the conversation history)

    Users may also include additional services, such as a Grafana dashboard
    (for monitoring LLM and system performance).
    """
    # parse and clean command arguments
    if name is not None:
        name = name.strip()
    else:
        raise click.ClickException(f"Please provide a name for the deployment using the --name flag.")
    
    if all_gpus and gpu_ids:
        raise click.ClickException("Use either the --gpu flag or --gpu-ids, not both!")

    if a2rchi_config_filepath is not None:
        a2rchi_config_filepath = a2rchi_config_filepath.strip()

    # create temporary directory for template files
    a2rchi_name_dir = os.path.join(A2RCHI_DIR, f"a2rchi-{name}")
    os.makedirs(a2rchi_name_dir, exist_ok=True)

    # initialize dictionary of template variables for docker compose file
    tag = image_tag
    compose_template_vars = {
        "chat_image": f"chat-{name}",
        "chat_tag": tag,
        "chat_container_name": f"chat-{name}",
        "chromadb_image": f"chromadb-{name}",
        "chromadb_tag": tag,
        "chromadb_container_name": f"chromadb-{name}",
        "postgres_container_name": f"postgres-{name}",
        "use_podman": use_podman,
        "gpu_ids": gpu_ids or all_gpus,
    }

    # create docker volumes; these commands will no-op if they already exist
    _print_msg("Creating volumes")
    _create_volume(f"a2rchi-{name}", podman=use_podman)
    _create_volume(f"a2rchi-pg-{name}", podman=use_podman)
    if gpu_ids or all_gpus:
        _create_volume(f"a2rchi-models", podman=use_podman)
    compose_template_vars["chat_volume_name"] = f"a2rchi-{name}"
    compose_template_vars["postgres_volume_name"] = f"a2rchi-pg-{name}"
     # if using host mode, set the host mode variable
    compose_template_vars["host_mode"] = host_mode

    # Define required fields in user configuration of A2rchi
    required_fields = [
        'name', 
        'global.TRAINED_ON',
        'chains.prompts.CONDENSING_PROMPT', 'chains.prompts.MAIN_PROMPT',
        'chains.chain.MODEL_NAME', 'chains.chain.CONDENSE_MODEL_NAME',
    ]

    if use_piazza_service:
        required_fields.append('utils.piazza.network_id')

    if use_grader_service:
        required_fields = [
            'name',
            'global.TRAINED_ON',
            'interfaces.grader_app.num_problems', 'interfaces.grader_app.local_rubric_dir', 'interfaces.grader_app.local_users_csv_dir',
            'chains.prompts.IMAGE_PROCESSING_PROMPT', 'chains.prompts.GRADING_FINAL_GRADE_PROMPT',
            'chains.chain.IMAGE_PROCESSING_MODEL_NAME', 'chains.chain.GRADING_FINAL_GRADE_MODEL_NAME',
        ]
    

    # load user configuration of A2rchi
    with open(a2rchi_config_filepath, 'r') as f:
        a2rchi_config = yaml.load(f, Loader=yaml.FullLoader)
        _validate_config(a2rchi_config, required_fields=required_fields)
        if host_mode:
            a2rchi_config["postgres_hostname"] = "localhost"
            a2rchi_config.setdefault("utils", {}).setdefault("data_manager", {})["chromadb_host"] = "localhost"
        else:   
            a2rchi_config["postgres_hostname"] = compose_template_vars["postgres_container_name"]
        if "collection_name" not in a2rchi_config:
            a2rchi_config["collection_name"] = f"collection_{name}"

    locations_of_secrets = a2rchi_config["locations_of_secrets"]

    # prepare grader service if requested
    compose_template_vars["use_grader_service"] = use_grader_service
    if use_grader_service:
        _print_msg("Preparing Grader Service")
        compose_template_vars["grader_image"] = f"grader-{name}"
        compose_template_vars["grader_tag"] = tag

        compose_template_vars["grader_volume_name"] = f"a2rchi-grader-{name}"
        _create_volume(compose_template_vars["grader_volume_name"], podman=use_podman)

        _prepare_secret(a2rchi_name_dir, "admin_password", locations_of_secrets)

        # prepare grader app logins file (users.csv)
        users_csv_dir = a2rchi_config['interfaces']['grader_app']['local_users_csv_dir']
        users_csv_path = os.path.expanduser(os.path.join(users_csv_dir, "users.csv"))
        _print_msg(f"Preparing users.csv from {users_csv_path}")
        if not os.path.isfile(users_csv_path):
            raise FileNotFoundError(f"users.csv file not found in directory {users_csv_dir}")
        target_users_csv_path = os.path.join(a2rchi_name_dir, "users.csv")
        shutil.copyfile(users_csv_path, target_users_csv_path)

        # prepare rubrics for n problems (config: interfaces.grader_app.num_problems) 
        rubric_dir = a2rchi_config['interfaces']['grader_app']['local_rubric_dir']
        num_problems = a2rchi_config['interfaces']['grader_app']['num_problems']

        rubrics = _prepare_grading_rubrics(a2rchi_name_dir, rubric_dir, num_problems)

        compose_template_vars["rubrics"] = rubrics



    # if deployment includes grafana, create docker volume and template deployment files
    compose_template_vars["use_grafana"] = use_grafana
    if use_grafana:
        _create_volume(f"a2rchi-grafana-{name}", podman=use_podman)

        # fetch grafana password or raise error if not set
        if "GRAFANA_PG_PASSWORD" not in os.environ:
            raise RuntimeError("Missing required environment variable for grafana service: GRAFANA_PG_PASSWORD")

        grafana_pg_password = os.environ["GRAFANA_PG_PASSWORD"]

        _print_msg("Preparing Grafana")
        # add grafana to compose and SQL init
        compose_template_vars["grafana_volume_name"] = f"a2rchi-grafana-{name}"
        compose_template_vars["grafana_image"] = f"grafana-{name}"
        compose_template_vars["grafana_tag"] = tag
        compose_template_vars["grafana_container_name"] = f"grafana-{name}"

        # template grafana datasources file to include postgres pw for grafana
        grafana_datasources_template = env.get_template(BASE_GRAFANA_DATASOURCES_TEMPLATE)
        grafana_datasources = grafana_datasources_template.render({"grafana_pg_password": grafana_pg_password})

        # write complete datasources file to folder
        os.makedirs(os.path.join(a2rchi_name_dir, "grafana"), exist_ok=True)
        with open(os.path.join(a2rchi_name_dir, "grafana", "datasources.yaml"), 'w') as f:
            #yaml.dump(grafana_datasources, f)
            f.write(grafana_datasources)

        # copy dashboards.yaml, a2rchi-default-dashboards.json, grafana.ini to grafana dir
        grafana_dashboards_template = env.get_template(BASE_GRAFANA_DASHBOARDS_TEMPLATE)
        grafana_dashboards = grafana_dashboards_template.render()
        with open(os.path.join(a2rchi_name_dir, "grafana", "dashboards.yaml"), 'w') as f:
            # yaml.dump(grafana_dashboards, f)
            f.write(grafana_dashboards)

        a2rchi_dashboards_template = env.get_template(BASE_GRAFANA_A2RCHI_DEFAULT_DASHBOARDS_TEMPLATE)
        a2rchi_dashboards = a2rchi_dashboards_template.render(
            prod_config_name=a2rchi_config["name"],
            prod_model_name=a2rchi_config["chains"]["chain"]["MODEL_NAME"]
        )
        with open(os.path.join(a2rchi_name_dir, "grafana", "a2rchi-default-dashboard.json"), 'w') as f:
            # json.dump(a2rchi_dashboards, f)
            f.write(a2rchi_dashboards)

        grafana_config_template = env.get_template(BASE_GRAFANA_CONFIG_TEMPLATE)
        grafana_config = grafana_config_template.render()
        with open(os.path.join(a2rchi_name_dir, "grafana", "grafana.ini"), 'w') as f:
            f.write(grafana_config)

        # Extract ports from configuration and add to compose_template_vars #TODO: remove default values from cli_main.py
        # Grafana service ports
        grafana_port_host = a2rchi_config.get('interfaces', {}).get('grafana', {}).get('EXTERNAL_PORT', 3000)
        compose_template_vars['grafana_port_host'] = grafana_port_host

    compose_template_vars["use_uploader_service"] = use_uploader_service
    if use_uploader_service:
         _print_msg("Preparing Uploader Service")

         # Add uploader service to compose
         compose_template_vars["use_uploader_service"] = use_uploader_service
         compose_template_vars["uploader_image"] = f"uploader-{name}"
         compose_template_vars["uploader_tag"] = tag

         # Extract ports from configuration and add to compose_template_vars #TODO: remove default values from cli_main.py
         # Uploader service ports
         uploader_port_host = a2rchi_config.get('interfaces', {}).get('uploader_app', {}).get('EXTERNAL_PORT', 5003)
         uploader_port_container = a2rchi_config.get('interfaces', {}).get('uploader_app', {}).get('PORT', 5001)
         compose_template_vars['uploader_port_host'] = uploader_port_host
         compose_template_vars['uploader_port_container'] = uploader_port_container

         _prepare_secret(a2rchi_name_dir, "flask_uploader_app_secret_key", locations_of_secrets)
         _prepare_secret(a2rchi_name_dir, "uploader_salt", locations_of_secrets)

    compose_template_vars["use_piazza_service"] = use_piazza_service
    if use_piazza_service:
        _print_msg("Preparing Piazza Service")

        compose_template_vars["piazza_image"] = f"piazza-{name}"
        compose_template_vars["piazza_tag"] = tag

        # piazza secrets
        _prepare_secret(a2rchi_name_dir, "piazza_email", locations_of_secrets)
        _prepare_secret(a2rchi_name_dir, "piazza_password", locations_of_secrets)
        _prepare_secret(a2rchi_name_dir, "slack_webhook", locations_of_secrets)

<<<<<<< HEAD
    if include_redmine_tickets:
        compose_template_vars["redminetickets"] = include_redmine_tickets
        _prepare_secret(a2rchi_name_dir, "cleo_url", locations_of_secrets)
        _prepare_secret(a2rchi_name_dir, "cleo_user", locations_of_secrets)
        _prepare_secret(a2rchi_name_dir, "cleo_pw", locations_of_secrets)
        _prepare_secret(a2rchi_name_dir, "cleo_project", locations_of_secrets)
=======
    compose_template_vars["use_mattermost_service"] = use_mattermost_service
    if use_mattermost_service:
        _print_msg("Preparing Mattermost Service")

        compose_template_vars["mattermost_image"] = f"mattermost-{name}"
        compose_template_vars["mattermost_tag"] = tag
>>>>>>> d4f192f8

        # mattermost secrets
        _prepare_secret(a2rchi_name_dir, "mattermost_webhook", locations_of_secrets)
        _prepare_secret(a2rchi_name_dir, "mattermost_channel_id_read", locations_of_secrets)
        _prepare_secret(a2rchi_name_dir, "mattermost_channel_id_write", locations_of_secrets)
        _prepare_secret(a2rchi_name_dir, "mattermost_pak", locations_of_secrets)

    compose_template_vars["use_cleo_and_mailer"] = use_cleo_and_mailer
    if use_cleo_and_mailer:
        _print_msg("Preparing Cleo and Emailer Service")

        # Add uploader service to compose
<<<<<<< HEAD
        compose_template_vars["redminetickets"] = include_cleo_and_mailer
        compose_template_vars["include_cleo_and_mailer"] = include_cleo_and_mailer
=======
        compose_template_vars["use_cleo_and_mailer"] = use_cleo_and_mailer
>>>>>>> d4f192f8
        compose_template_vars["cleo_image"] = f"cleo-{name}"
        compose_template_vars["cleo_tag"] = tag
        compose_template_vars["mailbox_image"] = f"mailbox-{name}"
        compose_template_vars["mailbox_tag"] = tag

        _prepare_secret(a2rchi_name_dir, "imap_user", locations_of_secrets)
        _prepare_secret(a2rchi_name_dir, "imap_pw", locations_of_secrets)
        _prepare_secret(a2rchi_name_dir, "cleo_url", locations_of_secrets)
        _prepare_secret(a2rchi_name_dir, "cleo_user", locations_of_secrets)
        _prepare_secret(a2rchi_name_dir, "cleo_pw", locations_of_secrets)
        _prepare_secret(a2rchi_name_dir, "cleo_project", locations_of_secrets)
        _prepare_secret(a2rchi_name_dir, "sender_server", locations_of_secrets)
        _prepare_secret(a2rchi_name_dir, "sender_port", locations_of_secrets)
        _prepare_secret(a2rchi_name_dir, "sender_replyto", locations_of_secrets)
        _prepare_secret(a2rchi_name_dir, "sender_user", locations_of_secrets)
        _prepare_secret(a2rchi_name_dir, "sender_pw", locations_of_secrets)

    
    if use_jira:
        _prepare_secret(a2rchi_name_dir, "jira_pat", locations_of_secrets)
        compose_template_vars["jira"] = True
    

    _print_msg("Preparing Postgres")
    # prepare init.sql for postgres initialization
    init_sql_template = env.get_template(BASE_INIT_SQL_TEMPLATE)
    init_sql = init_sql_template.render({
        "use_grafana": use_grafana,
        "grafana_pg_password": grafana_pg_password if use_grafana else "",
    })
    with open(os.path.join(a2rchi_name_dir, "init.sql"), 'w') as f:
        f.write(init_sql)
    
    model_fields = ["MODEL_NAME", "CONDENSE_MODEL_NAME"] if not use_grader_service else ["IMAGE_PROCESSING_MODEL_NAME", "GRADING_FINAL_GRADE_MODEL_NAME"]
    chain_config = a2rchi_config["chains"]["chain"]

    # prepare needed api token secrets
    if any("OpenAI" in chain_config[model] for model in model_fields) or not "HuggingFace" in a2rchi_config.get("utils", {}).get("embeddings", {}).get("EMBEDDING_NAME", ""):
        _prepare_secret(a2rchi_name_dir, "openai_api_key", locations_of_secrets)
        compose_template_vars["openai"] = True
    if any("Anthropic" in chain_config[model] for model in model_fields):
        _prepare_secret(a2rchi_name_dir, "anthropic_api_key", locations_of_secrets)
        compose_template_vars["anthropic"] = True
    if "HuggingFace" in a2rchi_config.get("utils", {}).get("embeddings", {}).get("EMBEDDING_NAME", ""):
        _print_msg("WARNING: You are using a HuggingFace embedding model. The default is public and doesn't require a token, but if you want to use a private model you will need one.")
        #_prepare_secret(a2rchi_name_dir, "hf_token", locations_of_secrets)
        #compose_template_vars["huggingface"] = True

    _prepare_secret(a2rchi_name_dir, "pg_password", locations_of_secrets)
    # SSO secrets
    if a2rchi_config.get("utils",{}).get("sso", {}).get("ENABLED", False):
        _print_msg("Preparing SSO secrets")
        compose_template_vars["sso"] = True
        _prepare_secret(a2rchi_name_dir, "sso_username", locations_of_secrets)
        _prepare_secret(a2rchi_name_dir, "sso_password", locations_of_secrets)


    # copy prompts (make this cleaner prob)
    if use_grader_service:
        shutil.copyfile(a2rchi_config["chains"]["prompts"]["IMAGE_PROCESSING_PROMPT"], os.path.join(a2rchi_name_dir, "image_processing.prompt"))
        shutil.copyfile(a2rchi_config["chains"]["prompts"]["GRADING_FINAL_GRADE_PROMPT"], os.path.join(a2rchi_name_dir, "grading_final_grade.prompt"))
        compose_template_vars["summary"] = True
        compose_template_vars["analysis"] = True
        try:
            shutil.copyfile(a2rchi_config["chains"]["prompts"]["GRADING_SUMMARY_PROMPT"], os.path.join(a2rchi_name_dir, "grading_summary.prompt"))
        except KeyError:
            compose_template_vars["summary"] = False
            _print_msg("Grading summary prompt not defined in configuration, there will be no grading summary step in the grading chain.")
        try:
            shutil.copyfile(a2rchi_config["chains"]["prompts"]["GRADING_ANALYSIS_PROMPT"], os.path.join(a2rchi_name_dir, "grading_analysis.prompt"))
        except KeyError:
            compose_template_vars["analysis"] = False
            _print_msg("Grading analysis prompt not defined in configuration, there will be no grading analysis step in the grading chain.")
    else:
        shutil.copyfile(a2rchi_config["chains"]["prompts"]["MAIN_PROMPT"], os.path.join(a2rchi_name_dir, "main.prompt"))
        shutil.copyfile(a2rchi_config["chains"]["prompts"]["CONDENSING_PROMPT"], os.path.join(a2rchi_name_dir, "condense.prompt"))


    # copy input lists
    weblists_path = os.path.join(a2rchi_name_dir, "weblists")
    os.makedirs(weblists_path, exist_ok=True)
    web_input_lists = a2rchi_config["chains"].get("input_lists", [])
    web_input_lists = web_input_lists or [] # protect against NoneType
    for web_input_list in web_input_lists:
        shutil.copyfile(web_input_list, os.path.join(weblists_path, os.path.basename(web_input_list)))

    # load and render config template
    config_template = env.get_template(BASE_CONFIG_TEMPLATE)
    config = config_template.render(verbosity=verbosity, **a2rchi_config)

    # write final templated configuration
    with open(os.path.join(a2rchi_name_dir, "config.yaml"), 'w') as f:
        f.write(config)

    with open(os.path.join(a2rchi_name_dir, "config.yaml"), 'r') as f:
        filled_config = yaml.load(f, Loader=yaml.FullLoader)

    # Chat service ports
    chat_port_host = filled_config.get('interfaces').get('chat_app').get('EXTERNAL_PORT')
    chat_port_container = filled_config.get('interfaces').get('chat_app').get('PORT')
    compose_template_vars['chat_port_host'] = chat_port_host
    compose_template_vars['chat_port_container'] = chat_port_container
    # ChromaDB service ports
    chromadb_port_host = filled_config.get('utils').get('data_manager').get('chromadb_external_port')
    compose_template_vars['chromadb_port_host'] = chromadb_port_host
    # Postgres service ports are never externally exposed, so they don't need to be managed!

    # grader service ports
    compose_template_vars["grader_port_host"] = filled_config.get('interfaces').get('grader_app').get('EXTERNAL_PORT')
    compose_template_vars["grader_port_container"] = filled_config.get('interfaces').get('grader_app').get('PORT')

    # load compose template
    _print_msg("Preparing Compose")
    compose_template = env.get_template(BASE_COMPOSE_TEMPLATE)
    compose = compose_template.render({**compose_template_vars})
    with open(os.path.join(a2rchi_name_dir, "compose.yaml"), 'w') as f:
        # yaml.dump(compose, f)
        f.write(compose)

    # copy over the code into the a2rchi dir
    shutil.copytree("a2rchi", os.path.join(a2rchi_name_dir, "a2rchi_code"))
    shutil.copyfile("pyproject.toml", os.path.join(a2rchi_name_dir, "pyproject.toml"))
    shutil.copyfile("requirements.txt", os.path.join(a2rchi_name_dir, "requirements.txt"))
    shutil.copyfile("LICENSE", os.path.join(a2rchi_name_dir, "LICENSE"))

    # create a2rchi system using docker
    if use_podman:
        compose_up = f"podman compose -f {os.path.join(a2rchi_name_dir, 'compose.yaml')} up -d --build --force-recreate --always-recreate-deps"
    else:
        compose_up = f"docker compose -f {os.path.join(a2rchi_name_dir, 'compose.yaml')} up -d --build --force-recreate --always-recreate-deps"
    _print_msg("Starting compose")
    stdout, stderr = _run_bash_command(compose_up, verbose=True, cwd=a2rchi_name_dir)
    _print_msg("DONE compose")

@click.command()
@click.option('--name', type=str, help="Name of the a2rchi deployment.")
@click.option('--rmi', is_flag=True, help="Remove images after deleting the deployment.")
def delete(name, rmi):
    """
    Delete instance of RAG system with the specified name.
    """
    # parse and clean command arguments
    if name is not None:
        name = name.strip()
    else:
        raise InvalidCommandException(
            f"Please provide a name for the deployment using the --name flag."
        )

    a2rchi_name_dir = os.path.join(A2RCHI_DIR, f"a2rchi-{name}")
    compose_file = os.path.join(a2rchi_name_dir, 'compose.yaml')
    extra_args = ""

    if rmi: extra_args += "--rmi all"

    def is_installed(cmd):
        return shutil.which(cmd) is not None

    def is_running(compose_cmd):
        try:
            ps_cmd = f"{compose_cmd} -f {compose_file} ps"
            stdout, _ = _run_bash_command(ps_cmd)
            # If any service is listed as "Up", it's running
            return any("Up" in line for line in stdout.splitlines())
        except Exception:
            return False

    # check whether the images are running on either docker or podman
    compose_stopped = False
    if is_installed("podman"):
        if is_running("podman compose"):
            _print_msg("Stopping podman compose deployment")
            _run_bash_command(f"podman compose -f {compose_file} down {extra_args}")
            compose_stopped = True
    if is_installed("docker"):
        if is_running("docker compose"):
            _print_msg("Stopping docker compose deployment")
            _run_bash_command(f"docker compose -f {compose_file} down {extra_args}")
            compose_stopped = True

    if not compose_stopped:
        _print_msg("No running docker or podman compose deployment found, or neither is installed.")

    # remove files in a2rchi directory
    _print_msg("Removing files in a2rchi directory")
    _run_bash_command(f"rm -rf {a2rchi_name_dir}")


@click.command()
@click.option('--name', type=str, default=None, help="Name of the a2rchi deployment.")
@click.option('--a2rchi-config', '-f', 'a2rchi_config_filepath', type=str, default=None, help="Path to compose file.")
def update(name, a2rchi_config_filepath): #TODO: not sure if this works anymore, or if we actually need it
    """
    Update instance of RAG system with the specified name using a new configuration.
    """
    # parse and clean command arguments
    if name is not None:
        name = name.strip()
    else:
        raise InvalidCommandException(
            f"Please provide a name for the deployment using the --name flag."
        )

    if a2rchi_config_filepath is not None:
        a2rchi_config_filepath = a2rchi_config_filepath.strip()

    # load user configuration of A2rchi
    with open(a2rchi_config_filepath, 'r') as f:
        a2rchi_config = yaml.load(f, Loader=yaml.FullLoader)
        a2rchi_config["postgres_hostname"] = f"postgres-{name}"
        if "collection_name" not in a2rchi_config:
            a2rchi_config["collection_name"] = f"collection_{name}"

    # load and render config template
    config_template = env.get_template(BASE_CONFIG_TEMPLATE)
    config = config_template.render(**a2rchi_config)

    # write final templated configuration to keep consistent w/state of container
    a2rchi_name_dir = os.path.join(A2RCHI_DIR, f"a2rchi-{name}")
    a2rchi_config_rendered_fp = os.path.join(a2rchi_name_dir, "config.yaml")
    with open(a2rchi_config_rendered_fp, 'w') as f:
        f.write(config)

    # copy prompts to keep consistent w/state of container
    shutil.copyfile(a2rchi_config["main_prompt"], os.path.join(a2rchi_name_dir, "main.prompt"))
    shutil.copyfile(a2rchi_config["condense_prompt"], os.path.join(a2rchi_name_dir, "condense.prompt"))

    _print_msg("Updating config")

    # read prompts
    main_prompt, condense_prompt = _read_prompts(a2rchi_config)

    # get config containing hostname and port for chat service
    config_dict = yaml.load(config, Loader=yaml.FullLoader)
    chat_config = config_dict['interfaces']['chat_app']

    resp = requests.post(
        f"http://{chat_config['HOSTNAME']}:{chat_config['EXTERNAL_PORT']}/api/update_config",
        json={
            "config": config,
            "main_prompt": main_prompt,
            "condense_prompt": condense_prompt,
        }
    )
    _print_msg(resp.json()['response'])


def main():
    """
    Entrypoint for a2rchi cli tool implemented using Click.
    """
    # cli.add_command(help)
    cli.add_command(create)
    cli.add_command(delete)
    cli.add_command(update)
    cli()<|MERGE_RESOLUTION|>--- conflicted
+++ resolved
@@ -232,23 +232,14 @@
 @click.command()
 @click.option('--name', type=str, required=True, help="Name of the a2rchi deployment.")
 @click.option('--a2rchi-config', '-f', 'a2rchi_config_filepath', type=str, required=True, help="Path to compose file.")
-<<<<<<< HEAD
-@click.option('--grafana', '-g', 'include_grafana', type=bool, default=False, help="Boolean to add Grafana dashboard in deployment.")
-@click.option('--document-uploader', '-du', 'include_uploader_service', type=bool, default=False, help="Boolean to add service for admins to upload data")
-@click.option('--cleo-and-mailer', '-cm', 'include_cleo_and_mailer', type=bool, default=False, help="Boolean to add service for a2rchi interface with cleo and a mailer")
-@click.option('--redmine-tickets', '-ct', 'include_redmine_tickets', type=bool, default=False, help="Boolean to store redmine tickets in vector database for RAG. Automatically included if using --cleo-and-mailer.")
-@click.option('--jira', '-j', 'include_jira', type=bool, default=False, help="Boolean to add service for a2rchi interface with Jira")
-@click.option('--piazza', '-piazza', 'include_piazza_service', type=bool, default=False, help="Boolean to add piazza service to read piazza posts and suggest answers to a slack channel.")
-@click.option('--grader', '-grader', 'include_grader_service', is_flag=True, help="Flag to add service for grading service (image to text, then grading, on web interface)")
-=======
 @click.option('--grafana', '-g', 'use_grafana', is_flag=True, help="Flag to add Grafana dashboard in deployment.")
 @click.option('--document-uploader', '-du', 'use_uploader_service', is_flag=True, help="Flag to add service for admins to upload data")
+@click.option('--redmine-tickets', '-rt', 'use_redmine_tickets', type=bool, default=False, help="Boolean to store redmine tickets in vector database for RAG. Automatically included if using --cleo-and-mailer.")
 @click.option('--cleo-and-mailer', '-cm', 'use_cleo_and_mailer', is_flag=True, help="Flag to add service for a2rchi interface with cleo and a mailer")
 @click.option('--jira', '-j', 'use_jira', is_flag=True, help="Flag to add service for a2rchi interface with Jira")
 @click.option('--piazza', '-piazza', 'use_piazza_service', is_flag=True, help="Flag to add piazza service to read piazza posts and suggest answers to a slack channel.")
 @click.option('--grader', '-grader', 'use_grader_service', is_flag=True, help="Flag to add service for grading service (image to text, then grading, on web interface)")
 @click.option('--mattermost', '-mattermost', 'use_mattermost_service', is_flag=True, help="Flag to add mattermost service to read mattermost posts and suggest answers to a mattermost channel.")
->>>>>>> d4f192f8
 @click.option('--podman', '-p', 'use_podman', is_flag=True, help="Boolean to use podman instead of docker.")
 @click.option('--gpu', 'all_gpus', flag_value="all", help='Flag option for GPUs. Same as "--gpu-ids all"')
 @click.option('--gpu-ids', 'gpu_ids', callback=_parse_gpu_ids_option, help='GPU configuration: "all" or comma-separated IDs (integers), e.g., "0,1". Current support for podman to do this.')
@@ -258,23 +249,14 @@
 def create(
     name, 
     a2rchi_config_filepath,
-<<<<<<< HEAD
-    include_grafana, 
-    include_uploader_service, 
-    include_cleo_and_mailer,
-    include_redmine_tickets,
-    include_jira,
-    include_piazza_service,
-    include_grader_service,
-=======
     use_grafana, 
     use_uploader_service, 
     use_cleo_and_mailer,
+    use_redmine_tickets,
     use_jira,
     use_piazza_service,
     use_grader_service,
     use_mattermost_service,
->>>>>>> d4f192f8
     use_podman,
     all_gpus,
     gpu_ids,
@@ -454,6 +436,7 @@
         grafana_port_host = a2rchi_config.get('interfaces', {}).get('grafana', {}).get('EXTERNAL_PORT', 3000)
         compose_template_vars['grafana_port_host'] = grafana_port_host
 
+
     compose_template_vars["use_uploader_service"] = use_uploader_service
     if use_uploader_service:
          _print_msg("Preparing Uploader Service")
@@ -473,6 +456,7 @@
          _prepare_secret(a2rchi_name_dir, "flask_uploader_app_secret_key", locations_of_secrets)
          _prepare_secret(a2rchi_name_dir, "uploader_salt", locations_of_secrets)
 
+
     compose_template_vars["use_piazza_service"] = use_piazza_service
     if use_piazza_service:
         _print_msg("Preparing Piazza Service")
@@ -485,21 +469,13 @@
         _prepare_secret(a2rchi_name_dir, "piazza_password", locations_of_secrets)
         _prepare_secret(a2rchi_name_dir, "slack_webhook", locations_of_secrets)
 
-<<<<<<< HEAD
-    if include_redmine_tickets:
-        compose_template_vars["redminetickets"] = include_redmine_tickets
-        _prepare_secret(a2rchi_name_dir, "cleo_url", locations_of_secrets)
-        _prepare_secret(a2rchi_name_dir, "cleo_user", locations_of_secrets)
-        _prepare_secret(a2rchi_name_dir, "cleo_pw", locations_of_secrets)
-        _prepare_secret(a2rchi_name_dir, "cleo_project", locations_of_secrets)
-=======
+
     compose_template_vars["use_mattermost_service"] = use_mattermost_service
     if use_mattermost_service:
         _print_msg("Preparing Mattermost Service")
 
         compose_template_vars["mattermost_image"] = f"mattermost-{name}"
         compose_template_vars["mattermost_tag"] = tag
->>>>>>> d4f192f8
 
         # mattermost secrets
         _prepare_secret(a2rchi_name_dir, "mattermost_webhook", locations_of_secrets)
@@ -507,17 +483,23 @@
         _prepare_secret(a2rchi_name_dir, "mattermost_channel_id_write", locations_of_secrets)
         _prepare_secret(a2rchi_name_dir, "mattermost_pak", locations_of_secrets)
 
+
+    compose_template_vars["redminetickets"] = use_redmine_tickets
+    if use_redmine_tickets and not use_cleo_and_mailer:
+        _prepare_secret(a2rchi_name_dir, "cleo_url", locations_of_secrets)
+        _prepare_secret(a2rchi_name_dir, "cleo_user", locations_of_secrets)
+        _prepare_secret(a2rchi_name_dir, "cleo_pw", locations_of_secrets)
+        _prepare_secret(a2rchi_name_dir, "cleo_project", locations_of_secrets)
+
+
     compose_template_vars["use_cleo_and_mailer"] = use_cleo_and_mailer
     if use_cleo_and_mailer:
         _print_msg("Preparing Cleo and Emailer Service")
 
         # Add uploader service to compose
-<<<<<<< HEAD
-        compose_template_vars["redminetickets"] = include_cleo_and_mailer
-        compose_template_vars["include_cleo_and_mailer"] = include_cleo_and_mailer
-=======
+        compose_template_vars["redminetickets"] = use_cleo_and_mailer
         compose_template_vars["use_cleo_and_mailer"] = use_cleo_and_mailer
->>>>>>> d4f192f8
+        compose_template_vars["use_cleo_and_mailer"] = use_cleo_and_mailer
         compose_template_vars["cleo_image"] = f"cleo-{name}"
         compose_template_vars["cleo_tag"] = tag
         compose_template_vars["mailbox_image"] = f"mailbox-{name}"

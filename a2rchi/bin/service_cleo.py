#!/bin/python
from a2rchi.interfaces import cleo
from a2rchi.utils.config_loader import load_config
from a2rchi.utils.env import read_secret
from a2rchi.utils.logging import setup_logging

import os
import time

# set basicConfig for logging
setup_logging()

# set openai
os.environ['OPENAI_API_KEY'] = read_secret("OPENAI_API_KEY")
os.environ['HUGGING_FACE_HUB_TOKEN'] = read_secret("HUGGING_FACE_HUB_TOKEN")

# temporary hack to prevent cleo, mailbox, and chat services from all
# starting DataManager at the same time; eventually replace this with
# more robust solution
time.sleep(30)

<<<<<<< HEAD
print("Starting Redmine Service")
config = Config_Loader().config["utils"]
=======
print("Starting Cleo Service")
config = load_config()["utils"]
>>>>>>> d4f192f8
cleo = cleo.Cleo('Cleo_Helpdesk')

while True:
    cleo.load()
    cleo.process_new_issues()
    cleo.process_resolved_issues()
    time.sleep(int(config["redmine"]["cleo_update_time"]))<|MERGE_RESOLUTION|>--- conflicted
+++ resolved
@@ -19,13 +19,8 @@
 # more robust solution
 time.sleep(30)
 
-<<<<<<< HEAD
-print("Starting Redmine Service")
-config = Config_Loader().config["utils"]
-=======
 print("Starting Cleo Service")
 config = load_config()["utils"]
->>>>>>> d4f192f8
 cleo = cleo.Cleo('Cleo_Helpdesk')
 
 while True:

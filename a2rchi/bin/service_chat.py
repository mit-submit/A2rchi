#!/bin/python
from a2rchi.interfaces.chat_app.app import FlaskAppWrapper
from a2rchi.utils.config_loader import load_config
from a2rchi.utils.env import read_secret
from a2rchi.utils.logging import setup_logging

from flask import Flask

import os
import multiprocessing as mp


# set basicConfig for logging
setup_logging()

def main():
    # load secrets
    os.environ['ANTHROPIC_API_KEY'] = read_secret("ANTHROPIC_API_KEY")
    os.environ['OPENAI_API_KEY'] = read_secret("OPENAI_API_KEY")
    os.environ['HUGGING_FACE_HUB_TOKEN'] = read_secret("HUGGING_FACE_HUB_TOKEN")
<<<<<<< HEAD
    
    config = Config_Loader().config["interfaces"]["chat_app"]
    global_config = Config_Loader().config["global"]
=======
    config = load_config()["interfaces"]["chat_app"]
    global_config = load_config()["global"]
>>>>>>> d4f192f8
    print(f"Starting Chat Service with (host, port): ({config['HOST']}, {config['PORT']})")
    print(f"Accessible externally at (host, port): ({config['HOSTNAME']}, {config['EXTERNAL_PORT']})")

    generate_script(config,global_config)
    app = FlaskAppWrapper(Flask(
        __name__,
        template_folder=config["template_folder"],
        static_folder=config["static_folder"],
    ))
    app.run(debug=True, use_reloader=False, port=config["PORT"], host=config["HOST"])


def generate_script(config,global_config):
    """
    This is not elegant but it creates the javascript file from the template using the config.yaml parameters
    """
    script_template = os.path.join(config["static_folder"], "script.js-template")
    with open(script_template, "r") as f:
        template = f.read()

    filled_template = template.replace('XX-HTTP_PORT-XX', str(config["EXTERNAL_PORT"]))
    filled_template = filled_template.replace('XX-HOSTNAME-XX', str(config["HOSTNAME"]))
    filled_template = filled_template.replace('XX-NUM-RESPONSES-XX', str(config["num_responses_until_feedback"]))
    filled_template = filled_template.replace('XX-TRAINED_ON-XX', str(global_config["TRAINED_ON"]))

    script_file = os.path.join(config["static_folder"], "script.js")
    with open(script_file, "w") as f:
        f.write(filled_template)

    return

if __name__ == "__main__":
    mp.set_start_method("spawn", force=True)
    main()
<|MERGE_RESOLUTION|>--- conflicted
+++ resolved
@@ -18,14 +18,9 @@
     os.environ['ANTHROPIC_API_KEY'] = read_secret("ANTHROPIC_API_KEY")
     os.environ['OPENAI_API_KEY'] = read_secret("OPENAI_API_KEY")
     os.environ['HUGGING_FACE_HUB_TOKEN'] = read_secret("HUGGING_FACE_HUB_TOKEN")
-<<<<<<< HEAD
     
-    config = Config_Loader().config["interfaces"]["chat_app"]
-    global_config = Config_Loader().config["global"]
-=======
     config = load_config()["interfaces"]["chat_app"]
     global_config = load_config()["global"]
->>>>>>> d4f192f8
     print(f"Starting Chat Service with (host, port): ({config['HOST']}, {config['PORT']})")
     print(f"Accessible externally at (host, port): ({config['HOSTNAME']}, {config['EXTERNAL_PORT']})")
 

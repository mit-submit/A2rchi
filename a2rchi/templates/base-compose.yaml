--- conflicted
+++ resolved
@@ -22,14 +22,10 @@
       HUGGING_FACE_HUB_TOKEN_FILE: /run/secrets/hf_token
       {% endif %}
       POSTGRES_PASSWORD_FILE: /run/secrets/pg_password
-<<<<<<< HEAD
-      {% if gpu_ids -%}
-=======
       {% if jira -%}
       JIRA_PAT_FILE: /run/secrets/jira_pat
       {% endif %}
-      {% if use_gpu -%}
->>>>>>> 13e75d24
+      {% if gpu_ids -%}
       NVIDIA_VISIBLE_DEVICES: all
       NVIDIA_DRIVER_CAPABILITIES: compute,utility,graphics
       {% endif %}
@@ -529,10 +525,6 @@
     file: secrets/anthropic_api_key.txt
   hf_token:
     file: secrets/hf_token.txt
-<<<<<<< HEAD
-=======
-  {% endif %} 
->>>>>>> 13e75d24
   pg_password:
     file: secrets/pg_password.txt
 
@@ -572,15 +564,11 @@
     file: secrets/piazza_password.txt
   slack_webhook:
     file: secrets/slack_webhook.txt
-<<<<<<< HEAD
 
   # Grader secrets
   admin_password:
     file: secrets/admin_password.txt
-=======
+
   # JIRA secrets
-  {% if jira -%}
   jira_pat:
     file: secrets/jira_pat.txt
-  {% endif %}
->>>>>>> 13e75d24

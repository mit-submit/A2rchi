--- conflicted
+++ resolved
@@ -217,14 +217,9 @@
     update_time: {{ utils.piazza.update_time | default(60, true) }} # seconds
   mattermost:
     update_time: {{ utils.mattermost.update_time | default(60, true) }} # seconds
-<<<<<<< HEAD
   redmine: 
-=======
-  redmine:
     redmine_update_time: {{ utils.redmine.redmine_update_time | default(10, true) }}
     answer_tag: {{ utils.redmine.answer_tag | default('-- A2rchi -- Resolving email was sent', true)}}
->>>>>>> 99f7f560
-    redmine_update_time: {{ utils.redmine.redmine_update_time | default(10, true) }}
   mailbox: 
     IMAP4_PORT:  {{ utils.mailbox.IMAP4_PORT | default(143, true) }}
     mailbox_update_time: {{ utils.mailbox.mailbox_update_time | default(10, true) }}

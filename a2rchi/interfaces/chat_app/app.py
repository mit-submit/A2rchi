from a2rchi.chains.a2rchi import A2rchi
from a2rchi.utils.config_loader import load_config, CONFIG_PATH
from a2rchi.utils.data_manager import DataManager
from a2rchi.utils.env import read_secret
from a2rchi.utils.logging import get_logger
from a2rchi.utils.sql import SQL_INSERT_CONVO, SQL_INSERT_FEEDBACK, SQL_INSERT_TIMING, SQL_QUERY_CONVO, SQL_INSERT_CONFIG

from chromadb.config import Settings
from langchain_chroma.vectorstores import Chroma
from datetime import datetime
from pygments import highlight
from pygments.lexers import (
    BashLexer,
    PythonLexer,
    JavaLexer,
    JavascriptLexer,
    CppLexer,
    CLexer,
    TypeScriptLexer,
    HtmlLexer,
    FortranLexer,
    JuliaLexer,
    MathematicaLexer,
    MatlabLexer
)
from pygments.formatters import HtmlFormatter

from flask import request, jsonify, render_template
from flask_cors import CORS
from threading import Lock
from typing import List
from urllib.parse import urlparse

import mistune as mt
import numpy as np

import chromadb
import os
import re
import psycopg2
import psycopg2.extras
import yaml
import json
import time

logger = get_logger(__name__)

# DEFINITIONS
QUERY_LIMIT = 10000 # max queries per conversation
MAIN_PROMPT_FILE = "/root/A2rchi/main.prompt"
CONDENSE_PROMPT_FILE = "/root/A2rchi/condense.prompt"
SUMMARY_PROMPT_FILE = "/root/A2rchi/summary.prompt"


class AnswerRenderer(mt.HTMLRenderer):
    """
    Class for custom rendering of A2rchi output. Child of mistune's HTMLRenderer, with custom overrides.
    Code blocks are structured and colored according to pygment lexers
    """
    RENDERING_LEXER_MAPPING = {
            "python": PythonLexer,
            "java": JavaLexer,
            "javascript": JavascriptLexer,
            "bash": BashLexer,
            "c++": CppLexer,
            "cpp": CppLexer,
            "c": CLexer,
            "typescript": TypeScriptLexer,
            "html": HtmlLexer,
            "fortran" : FortranLexer,
            "julia" : JuliaLexer,
            "mathematica" : MathematicaLexer,
            "matlab": MatlabLexer
        }
    
    def __init__(self):
        self.config = load_config()
        super().__init__()

    def block_text(self,text):
         #Handle blocks of text (the negatives of blocks of code) and sets them in paragraphs
         return f"""<p>{text}</p>"""

    def block_code(self, code, info=None):
        # Handle code blocks (triple backticks)
        if info not in self.RENDERING_LEXER_MAPPING.keys(): info = 'bash' #defaults in bash
        code_block_highlighted = highlight(code.strip(), self.RENDERING_LEXER_MAPPING[info](stripall=True), HtmlFormatter())

        if self.config["interfaces"]["chat_app"]["include_copy_button"]:
            button = """<button class="copy-code-btn" onclick="copyCode(this)"> Copy Code </button>"""
        else: button = ""
        
        return f"""<div class="code-box">
                <div class="code-box-header"> 
                <span>{info}</span>{button}
                </div>
                <div class="code-box-body">{code_block_highlighted}
                </div>
                </div>"""
        
    def codespan(self, text):
        # Handle inline code snippets (single backticks)
        return f"""<code class="code-snippet">{text}</code>"""


class ChatWrapper:
    """
    Wrapper which holds functionality for the chatbot
    """
    def __init__(self):
        # load configs
        self.config = load_config()
        self.global_config = self.config["global"]
        self.utils_config = self.config["utils"]
        self.data_path = self.global_config["DATA_PATH"]

        # initialize data manager
        self.data_manager = DataManager()
        self.data_manager.update_vectorstore()

        # store postgres connection info
        self.pg_config = {
            "password": read_secret("POSTGRES_PASSWORD"),
            **self.utils_config["postgres"],
        }
        self.conn = None
        self.cursor = None

        # initialize lock and chain
        self.lock = Lock()
        self.chain = A2rchi()
        self.number_of_queries = 0

        # initialize config_id to be None
        self.config_id = None

    def update_config(self, config_id):
        self.config_id = config_id
        self.chain.update_config()

    @staticmethod
    def convert_to_app_history(history):
        """
        Input: the history in the form of a list of tuples, where the first entry of each tuple is 
        the author of the text and the second entry is the text itself (native A2rchi history format)

        Output: the history in the form of a list of lists, where the first entry of each tuple is 
        the author of the text and the second entry is the text itself 
        """
        return [list(entry) for entry in history]


    @staticmethod
    def format_code_in_text(text):
        """
        Takes in input plain text (the output from A2rchi); 
        Recognizes structures in canonical Markdown format, and processes according to the custom renderer; 
        Returns it formatted in HTML 
        """
        markdown = mt.create_markdown(renderer=AnswerRenderer())
        try:
            return markdown(text)
        except: 
             logger.info("Rendering error: markdown formatting failed")
             return text


    def insert_feedback(self, feedback):
        """
        Insert feedback from user for specific message into feedback table.
        """
        # construct insert_tup (mid, feedback_ts, feedback, feedback_msg, incorrect, unhelpful, inappropriate)
        insert_tup = (
            feedback['message_id'],
            feedback['feedback_ts'],
            feedback['feedback'],
            feedback['feedback_msg'],
            feedback['incorrect'],
            feedback['unhelpful'],
            feedback['inappropriate'],
        )

        # create connection to database
        self.conn = psycopg2.connect(**self.pg_config)
        self.cursor = self.conn.cursor()
        self.cursor.execute(SQL_INSERT_FEEDBACK, insert_tup)
        self.conn.commit()

        # clean up database connection state
        self.cursor.close()
        self.conn.close()
        self.cursor, self.conn = None, None


    def query_conversation_history(self, conversation_id):
        """
        Return the conversation history as an ordered list of tuples. The order
        is determined by ascending message_id. Each tuple contains the sender and
        the message content
        """
        # create connection to database
        self.conn = psycopg2.connect(**self.pg_config)
        self.cursor = self.conn.cursor()

        # query conversation history
        self.cursor.execute(SQL_QUERY_CONVO, (conversation_id,))
        history = self.cursor.fetchall()

        # clean up database connection state
        self.cursor.close()
        self.conn.close()
        self.cursor, self.conn = None, None

        return history

    def prepare_context_for_storage(self, source_documents, sources, scores):

        num_retrieved_docs = len(source_documents)
        context = ""
        if num_retrieved_docs > 0:
            for k in range(num_retrieved_docs):
                document = source_documents[k]
                document_source_hash = document.metadata['source']
                if '/' in document_source_hash and '.' in document_source_hash:
                    document_source_hash = document_source_hash.split('/')[-1].split('.')[0]
                link_k = "link not available"
                if document_source_hash in sources:
                    link_k = sources[document_source_hash]
                multiple_newlines = r'\n{2,}'
                content = re.sub(multiple_newlines, '\n', document.page_content)
                # Safely get the score, use "N/A" if index is out of range
                score_display = scores[k] if k < len(scores) else "N/A"
                context += f"SOURCE {k+1}: {document.metadata.get('title', 'No Title')} ({link_k})\nSIMILARITY SCORE: {score_display}\n\n{content}\n\n\n\n"

        return context

    def insert_conversation(self, conversation_id, user_message, a2rchi_message, link, a2rchi_context, is_refresh=False) -> List[int]:
        """
        """
        logger.debug("Entered insert_conversation.")

        service = "Chatbot"
        # parse user message / a2rchi message
        user_sender, user_content, user_msg_ts = user_message
        a2rchi_sender, a2rchi_content, a2rchi_msg_ts = a2rchi_message

        # construct insert_tups
        insert_tups = (
            [
                # (service, conversation_id, sender, content, context, ts)
                (service, conversation_id, user_sender, user_content, '', '', user_msg_ts, self.config_id),
                (service, conversation_id, a2rchi_sender, a2rchi_content, link, a2rchi_context, a2rchi_msg_ts, self.config_id),
            ]
            if not is_refresh
            else [
                (service, conversation_id, a2rchi_sender, a2rchi_content, link, a2rchi_context, a2rchi_msg_ts, self.config_id),
            ]
        )

        # create connection to database
        self.conn = psycopg2.connect(**self.pg_config)
        self.cursor = self.conn.cursor()
        psycopg2.extras.execute_values(self.cursor, SQL_INSERT_CONVO, insert_tups)
        self.conn.commit()
        message_ids = list(map(lambda tup: tup[0], self.cursor.fetchall()))

        # clean up database connection state
        self.cursor.close()
        self.conn.close()
        self.cursor, self.conn = None, None

        return message_ids
    
    def insert_timing(self, message_id, timestamps):
        """
        Store timing info to understand response profile.
        """
        logger.debug("Entered insert_timing.")

        # construct insert_tup
        insert_tup = (
            message_id, 
            timestamps['client_sent_msg_ts'],
            timestamps['server_received_msg_ts'],
            timestamps['lock_acquisition_ts'],
            timestamps['vectorstore_update_ts'],
            timestamps['query_convo_history_ts'],
            timestamps['chain_finished_ts'],
            timestamps['similarity_search_ts'],
            timestamps['a2rchi_message_ts'],
            timestamps['insert_convo_ts'],
            timestamps['finish_call_ts'],
            timestamps['server_response_msg_ts'],
            timestamps['server_response_msg_ts'] - timestamps['server_received_msg_ts']
        )

        # create connection to database
        self.conn = psycopg2.connect(**self.pg_config)
        self.cursor = self.conn.cursor()
        self.cursor.execute(SQL_INSERT_TIMING, insert_tup)
        self.conn.commit()

        # clean up database connection state
        self.cursor.close()
        self.conn.close()
        self.cursor, self.conn = None, None


    def __call__(self, message: List[str], conversation_id: int, is_refresh: bool, server_received_msg_ts: datetime,  client_sent_msg_ts: float, client_timeout: float):
        """
        Execute the chat functionality.
        """
        # store timestamps for code profiling information
        start_time = time.time()

        timestamps = {}

        self.lock.acquire()
        timestamps['lock_acquisition_ts'] = datetime.now()
        try:
            # update vector store through data manager; will only do something if new files have been added
            logger.info("Acquired lock file update vectorstore")

            self.data_manager.update_vectorstore()
            timestamps['vectorstore_update_ts'] = datetime.now()

        except Exception as e:
            # NOTE: we log the error message but do not return here, as a failure
            # to update the data manager does not necessarily mean A2rchi cannot
            # process and respond to the message
            logger.error(f"Failed to update vectorstore - {str(e)}")

        finally:
            self.lock.release()
            logger.info("Released lock file update vectorstore")

        try:
            # convert the message to native A2rchi form (because javascript does not have tuples)
            sender, content = tuple(message[0])

            # TODO: incr. from 0?
            # get discussion ID so that the conversation can be saved (It seems that random is no good... TODO)
            conversation_id = conversation_id or np.random.randint(100000, 999999)

            # fetch history given conversation_id
            history = self.query_conversation_history(conversation_id)
            timestamps['query_convo_history_ts'] = datetime.now()

            # if this is a chat refresh / message regeneration; remove previous contiuous non-A2rchi message(s)
            if is_refresh:
                while history[-1][0] == "A2rchi":
                    _ = history.pop(-1)

            # guard call to LLM; if timestamp from message is more than timeout secs in the past;
            # return error=True and do not generate response as the client will have timed out
            if server_received_msg_ts.timestamp() - client_sent_msg_ts > client_timeout:
                return None, None, None, timestamps, 408

            # run chain to get result; limit users to 1000 queries per conversation; refreshing browser starts new conversation
            if len(history) < QUERY_LIMIT:
                full_history = history + [(sender, content)] if not is_refresh else history
                result = self.chain(full_history, conversation_id)
                timestamps['chain_finished_ts'] = datetime.now()
            else:
                # for now let's return a timeout error, as returning a different
                # error message would require handling new message_ids param. properly
                return None, None, None, timestamps, 500

            # keep track of total number of queries and log this amount
            self.number_of_queries += 1
            logger.info(f"Number of queries is: {self.number_of_queries}")

            # TODO this is not correct..
            # get similarity score to see how close the input is to the source
            # - low score means very close (it's a distance between embedding vectors approximated
            #   by an approximate k-nearest neighbors algorithm called HNSW)
            top_score, scores = self.chain.similarity_search(content)
            timestamps['similarity_search_ts'] = datetime.now()

            # load the present list of sources
            try:
                with open(os.path.join(self.data_path, 'sources.yml'), 'r') as file:
                    sources = yaml.load(file, Loader=yaml.FullLoader)
            except FileNotFoundError:
                sources = dict()

            # get the closest source to the document
            source = None
            if len(result.get('source_documents', [])) > 0:
                source_hash = result['source_documents'][0].metadata['source']
                if '/' in source_hash and '.' in source_hash:
                    source = source_hash.split('/')[-1].split('.')[0]

<<<<<<< HEAD
            # if the score is low enough, include the source as a link, otherwise give just the answer
            embedding_name = self.config["data_manager"]["embeddings"]["embedding_name"]
            similarity_score_reference = self.config["data_manager"]["embeddings"]["embedding_class_map"][embedding_name]["similarity_score_reference"]
=======
            # if score is low enough, include source as link, otherwise just give answer
            embedding_name = self.config["utils"]["embeddings"]["EMBEDDING_NAME"]
            similarity_score_reference = self.config["utils"]["embeddings"]["EMBEDDING_CLASS_MAP"][embedding_name]["similarity_score_reference"]
>>>>>>> f3b9c001
            logger.debug(f"Similarity score reference:  {similarity_score_reference}")
            logger.debug(f"Similarity score:  {top_score}")
            link = ""
            output = "<p>" + self.format_code_in_text(result["answer"])
            if source is not None and top_score < similarity_score_reference and source in sources.keys():

                link = sources[source]
                logger.info(f"Primary source:  {link}")
                parsed_source = urlparse(link)
                output += " <small><small><a href=" + link + " target=\"_blank\" rel=\"noopener noreferrer\">" + parsed_source.hostname + f"</a>(score:{top_score:.2f})</small></small>, "
            output += f"<small><small>time: {time.time()-start_time:.2f}s</small></small>" + "\n<br>"

            # write user message and A2rchi response to database
            timestamps['a2rchi_message_ts'] = datetime.now()
            user_message = (sender, content, server_received_msg_ts)
            a2rchi_message = ("A2rchi", output, timestamps['a2rchi_message_ts'])
            context = self.prepare_context_for_storage(result.get('source_documents', []), sources, scores)

            message_ids = self.insert_conversation(conversation_id, user_message, a2rchi_message, link, context, is_refresh)
            timestamps['insert_convo_ts'] = datetime.now()

        except Exception as e:
            # NOTE: we log the error message and return here
            logger.error(f"Failed to produce response: {e}", exc_info=True)
            return None, None, None, timestamps, 500

        finally:
            if self.cursor is not None:
                self.cursor.close()
            if self.conn is not None:
                self.conn.close()
        
        timestamps['finish_call_ts'] = datetime.now()

        return output, conversation_id, message_ids, timestamps, None


class FlaskAppWrapper(object):

    def __init__(self, app, **configs):
        logger.info("Entering FlaskAppWrapper")
        self.app = app
        self.configs(**configs)
        self.config = load_config()
        self.global_config = self.config["global"]
        self.utils_config = self.config["utils"]
        self.chat_app_config = self.config["interfaces"]["chat_app"]
        self.data_path = self.global_config["DATA_PATH"]

        # store postgres connection info
        self.pg_config = {
            "password": read_secret("POSTGRES_PASSWORD"),
            **self.utils_config["postgres"],
        }
        self.conn = None
        self.cursor = None

        # insert config
        self.config_id = self.insert_config(self.config)

        # create the chat from the wrapper
        self.chat = ChatWrapper()
        self.chat.update_config(self.config_id)

        # enable CORS:
        CORS(self.app)

        # add endpoints for flask app
        self.add_endpoint('/api/get_chat_response', 'get_chat_response', self.get_chat_response, methods=["POST"])
        self.add_endpoint('/', '', self.index)
        self.add_endpoint('/terms', 'terms', self.terms)
        self.add_endpoint('/api/like', 'like', self.like,  methods=["POST"])
        self.add_endpoint('/api/dislike', 'dislike', self.dislike,  methods=["POST"])
        self.add_endpoint('/api/update_config', 'update_config', self.update_config, methods=["POST"])
        
        # conditionally add ChromaDB endpoints based on config
        if self.chat_app_config.get('enable_debug_chroma_endpoints', False):
            logger.info("Adding ChromaDB API endpoints (list_docs, search_docs)")
            self.add_endpoint('/api/list_docs', 'list_docs', self.list_docs, methods=["GET"])
            self.add_endpoint('/api/search_docs', 'search_docs', self.search_docs, methods=["POST"])
        else:
            logger.info("ChromaDB API endpoints disabled by config")

    @app.route("/api/health")
    def health():
        return jsonify({"status": "OK"}, 200)

    def configs(self, **configs):
        for config, value in configs:
            self.app.config[config.upper()] = value

    def add_endpoint(self, endpoint = None, endpoint_name = None, handler = None, methods = ['GET'], *args, **kwargs):
        self.app.add_url_rule(endpoint, endpoint_name, handler, methods = methods, *args, **kwargs)

    def run(self, **kwargs):
        self.app.run(**kwargs)

    def insert_config(self, config):
        # TODO: use config_name (and then hash of config string) to determine
        #       if config already exists; if so, don't push new config

        # parse config and config_name
        config_name = self.config["name"]
        config = yaml.dump(self.config)

        # construct insert_tup
        insert_tup = [
            (config, config_name),
        ]

        # create connection to database
        self.conn = psycopg2.connect(**self.pg_config)
        self.cursor = self.conn.cursor()
        psycopg2.extras.execute_values(self.cursor, SQL_INSERT_CONFIG, insert_tup)
        self.conn.commit()
        config_id = list(map(lambda tup: tup[0], self.cursor.fetchall()))[0]

        # clean up database connection state
        self.cursor.close()
        self.conn.close()
        self.cursor, self.conn = None, None

        return config_id

    def update_config(self):
        """
        Updates the config used by A2rchi for responding to messages. The config
        is parsed and inserted into the `configs` table. Finally, the chat wrapper's
        config_id is updated.
        """
        # parse config and write it out to CONFIG_PATH
        config_str = request.json.get('config')
        with open(CONFIG_PATH, 'w') as f:
            f.write(config_str)

        # parse prompts and write them to their respective locations
        # TODO fix
        main_prompt = request.json.get('main_prompt')
        with open(MAIN_PROMPT_FILE, 'w') as f:
            f.write(main_prompt)

        condense_prompt = request.json.get('condense_prompt')
        with open(CONDENSE_PROMPT_FILE, 'w') as f:
            f.write(condense_prompt)

        summary_prompt = request.json.get('summary_prompt')
        with open(SUMMARY_PROMPT_FILE, 'w') as f:
            f.write(summary_prompt)

        # re-read config using load_config and update dependent variables
        self.config = load_config()
        self.global_config = self.config["global"]
        self.utils_config = self.config["utils"]
        self.chat_app_config = self.config["interfaces"]["chat_app"]
        self.data_path = self.global_config["DATA_PATH"]

        # store postgres connection info
        self.pg_config = {
            "password": read_secret("POSTGRES_PASSWORD"),
            **self.utils_config["postgres"],
        }
        self.conn = None
        self.cursor = None

        # insert config
        self.config_id = self.insert_config(self.config)

        # create the chat from the wrapper
        self.chat = ChatWrapper()
        self.chat.update_config(self.config_id)

        return jsonify({'response': f'config updated successfully w/config_id: {self.config_id}'}), 200


    def get_chat_response(self):
        """
        Gets a response when prompted. Asks as an API to the main app, who's
        functionality is carried through by javascript and html. Input is a 
        requestion with

            conversation_id: Either None or an integer
            last_message:    list of length 2, where the first element is "User"
                             and the second element contains their message.

        Returns:
            A json with a response (html formatted plain text string) and a
            discussion ID (either None or an integer)
        """
        # compute timestamp at which message was received by server
        start_time = time.time()
        server_received_msg_ts = datetime.now()

        # get user input and conversation_id from the request
        message = request.json.get('last_message')
        conversation_id = request.json.get('conversation_id')
        is_refresh = request.json.get('is_refresh')
        client_sent_msg_ts = request.json.get('client_sent_msg_ts') / 1000
        client_timeout = request.json.get('client_timeout') / 1000

        # query the chat and return the results.
        logger.debug("Calling the ChatWrapper()")
        response, conversation_id, message_ids, timestamps, error_code = self.chat(message, conversation_id, is_refresh, server_received_msg_ts, client_sent_msg_ts, client_timeout)

        # handle errors
        if error_code is not None:
            output = (
                jsonify({'error': 'client timeout'})
                if error_code == 408
                else jsonify({'error': 'server error; see chat logs for message'})
            )
            return output, error_code

        # compute timestamp at which message was returned to client
        timestamps['server_response_msg_ts'] = datetime.now()

        # store timing info for this message
        timestamps['server_received_msg_ts'] = server_received_msg_ts
        timestamps['client_sent_msg_ts'] = datetime.fromtimestamp(client_sent_msg_ts)
        self.chat.insert_timing(message_ids[-1], timestamps)

        # otherwise return A2rchi's response to client
        try:
            response_size = len(response) if isinstance(response, str) else 0
            logger.info(f"Generated Response Length: {response_size} characters")
            json.dumps({'response': response})  # Validate JSON formatting
        except Exception as e:
            logger.error(f"JSON Encoding Error: {e}")
            response = "Error processing response"

        response_data = {
            'response': response,
            'conversation_id': conversation_id,
            'a2rchi_msg_id': message_ids[-1],
            'server_response_msg_ts': timestamps['server_response_msg_ts'].timestamp(),
            'final_response_msg_ts': datetime.now().timestamp(),
        }

        end_time = time.time()
        logger.info(f"API Response Time: {end_time - start_time:.2f} seconds")

        return jsonify(response_data)

    def index(self):
        return render_template('index.html')

    def terms(self):
        return render_template('terms.html')

    def like(self):
        self.chat.lock.acquire()
        logger.info("Acquired lock file")
        try:
            # Get the JSON data from the request body
            data = request.json

            # Extract the HTML content and any other data you need
            message_id = data.get('message_id')

            feedback = {
                "message_id"   : message_id,
                "feedback"     : "like",
                "feedback_ts"  : datetime.now(),
                "feedback_msg" : None,
                "incorrect"    : None,
                "unhelpful"    : None,
                "inappropriate": None,
            }
            self.chat.insert_feedback(feedback)

            response = {'message': 'Liked'}
            return jsonify(response), 200

        except Exception as e:
            logger.error(f"Request failed: {str(e)}")
            return jsonify({'error': str(e)}), 500

        # According to the Python documentation: https://docs.python.org/3/tutorial/errors.html#defining-clean-up-actions
        # this will still execute, before the function returns in the try or except block.
        finally:
            self.chat.lock.release()
            logger.info("Released lock file")

            if self.chat.cursor is not None:
                self.chat.cursor.close()
            if self.chat.conn is not None:
                self.chat.conn.close()

    def dislike(self):
        self.chat.lock.acquire()
        logger.info("Acquired lock file")
        try:
            # Get the JSON data from the request body
            data = request.json

            # Extract the HTML content and any other data you need
            message_id = data.get('message_id')
            feedback_msg = data.get('feedback_msg')
            incorrect = data.get('incorrect')
            unhelpful = data.get('unhelpful')
            inappropriate = data.get('inappropriate')

            feedback = {
                "message_id"   : message_id,
                "feedback"     : "dislike",
                "feedback_ts"  : datetime.now(),
                "feedback_msg" : feedback_msg,
                "incorrect"    : incorrect,
                "unhelpful"    : unhelpful,
                "inappropriate": inappropriate,
            }
            self.chat.insert_feedback(feedback)

            response = {'message': 'Disliked'}
            return jsonify(response), 200

        except Exception as e:
            logger.error(f"Request failed: {str(e)}")
            return jsonify({'error': str(e)}), 500

        # According to the Python documentation: https://docs.python.org/3/tutorial/errors.html#defining-clean-up-actions
        # this will still execute, before the function returns in the try or except block.
        finally:
            self.chat.lock.release()
            logger.info("Released lock file")

            if self.chat.cursor is not None:
                self.chat.cursor.close()
            if self.chat.conn is not None:
                self.chat.conn.close()

    def list_docs(self):
        """
        API endpoint to list all documents indexed in ChromaDB with pagination.
        Query parameters:
        - page: Page number (1-based, default: 1)
        - per_page: Documents per page (default: 50, max: 500)
        - content_length: Max content preview length (default: -1 for full content)
        Returns a JSON with paginated list of documents and their metadata.
        """
        # Check if ChromaDB endpoints are enabled
        if not self.chat_app_config.get('enable_debug_chroma_endpoints', False):
            return jsonify({'error': 'ChromaDB endpoints are disabled in configuration'}), 404
            
        try:
            # Get pagination parameters from query string
            page = int(request.args.get('page', 1))
            per_page = min(int(request.args.get('per_page', 50)), 500)  # Cap at 500
            content_length = int(request.args.get('content_length', -1))  # Default -1 for full content
            
            # Validate parameters
            if page < 1:
                return jsonify({'error': 'Page must be >= 1'}), 400
            if per_page < 1:
                return jsonify({'error': 'per_page must be >= 1'}), 400
            if content_length < -1 or content_length == 0:
                return jsonify({'error': 'content_length must be -1 (full content) or > 0'}), 400
            
            # Get the collection from ChromaDB
            collection = self.chat.data_manager.fetch_collection()
            
            # Get total count first
            total_documents = collection.count()
            
            # Calculate pagination
            offset = (page - 1) * per_page
            total_pages = (total_documents + per_page - 1) // per_page  # Ceiling division
            
            # Check if page is valid
            if page > total_pages and total_documents > 0:
                return jsonify({'error': f'Page {page} does not exist. Total pages: {total_pages}'}), 400
            
            # Get paginated documents from the collection
            result = collection.get(
                include=['documents', 'metadatas'],
                limit=per_page,
                offset=offset
            )
            
            # Format the response
            documents = []
            for i, doc in enumerate(result['documents']):
                # Truncate content based on content_length parameter (-1 means full content)
                if content_length == -1:
                    content = doc  # Return full content
                else:
                    content = doc[:content_length] + '...' if len(doc) > content_length else doc
                
                doc_info = {
                    'id': result['ids'][i],
                    'content': content,
                    'content_length': len(doc),  # Original content length
                    'metadata': result['metadatas'][i] if i < len(result['metadatas']) else {}
                }
                documents.append(doc_info)
            
            response_data = {
                'pagination': {
                    'page': page,
                    'per_page': per_page,
                    'total_documents': total_documents,
                    'total_pages': total_pages,
                    'has_next': page < total_pages,
                    'has_prev': page > 1,
                    'next_page': page + 1 if page < total_pages else None,
                    'prev_page': page - 1 if page > 1 else None
                },
                'documents': documents
            }
            
            return jsonify(response_data), 200
            
        except ValueError as e:
            return jsonify({'error': f'Invalid parameter: {str(e)}'}), 400
        except Exception as e:
            print(f"ERROR in list_docs: {str(e)}")
            return jsonify({'error': str(e)}), 500

    # TODO should this call a2rchi rather than connect to db directly?
    # in any case, code-duplication should be elminated here
    def search_docs(self):
        """
        API endpoint to search for the nearest documents to a given query with pagination.
        Expects JSON input with:
        - query (required): Search query string
        - n_results (optional): Number of results to return (default: 5, max: 100)
        - content_length (optional): Max content length in response (default: -1 for full content, max: 5000)
        - include_full_content (optional): Whether to include full content (default: false)
        Returns the most similar documents with their similarity scores.
        """
        # Check if ChromaDB endpoints are enabled
        if not self.chat_app_config.get('enable_debug_chroma_endpoints', False):
            return jsonify({'error': 'ChromaDB endpoints are disabled in configuration'}), 404
            
        try:
            # Get the query from request
            data = request.json
            query = data.get('query')
            n_results = min(int(data.get('n_results', 5)), 100)  # Cap at 100
            content_length = min(int(data.get('content_length', -1)), 5000) if data.get('content_length', -1) != -1 else -1  # Default -1 for full content
            include_full_content = data.get('include_full_content', False)
            
            if not query:
                return jsonify({'error': 'Query parameter is required'}), 400
            
            if n_results < 1:
                return jsonify({'error': 'n_results must be >= 1'}), 400
            
            if content_length < -1 or content_length == 0:
                return jsonify({'error': 'content_length must be -1 (full content) or > 0'}), 400
            
            # Connect to ChromaDB and create vectorstore
            client = None
            if self.utils_config["data_manager"]["use_HTTP_chromadb_client"]:
                client = chromadb.HttpClient(
                    host=self.utils_config["data_manager"]["chromadb_host"],
                    port=self.utils_config["data_manager"]["chromadb_port"],
                    settings=Settings(allow_reset=True, anonymized_telemetry=False),
                )
            else:
                client = chromadb.PersistentClient(
                    path=self.global_config["LOCAL_VSTORE_PATH"],
                    settings=Settings(allow_reset=True, anonymized_telemetry=False),
                )
            
            # Get the collection name and embedding model from chat
            collection_name = self.chat.chain.collection_name
            embedding_model = self.chat.chain.embedding_model
            
            # Create vectorstore
            vectorstore = Chroma(
                client=client,
                collection_name=collection_name,
                embedding_function=embedding_model,
            )
            
            # Perform similarity search with scores
            results = vectorstore.similarity_search_with_score(query, k=n_results)
            
            # Format the response
            documents = []
            for doc, score in results:
                # Handle content length based on parameters
                if include_full_content or content_length == -1:
                    content = doc.page_content
                else:
                    content = (doc.page_content[:content_length] + '...' 
                             if len(doc.page_content) > content_length 
                             else doc.page_content)
                
                doc_info = {
                    'content': content,
                    'content_length': len(doc.page_content),  # Original content length
                    'metadata': doc.metadata,
                    'similarity_score': float(score)
                }
                documents.append(doc_info)
            
            response_data = {
                'query': query,
                'search_params': {
                    'n_results_requested': n_results,
                    'n_results_returned': len(documents),
                    'content_length': content_length,
                    'include_full_content': include_full_content
                },
                'documents': documents
            }
            
            # Clean up
            del vectorstore
            del client
            
            return jsonify(response_data), 200
            
        except ValueError as e:
            return jsonify({'error': f'Invalid parameter: {str(e)}'}), 400
        except Exception as e:
            print(f"ERROR in search_docs: {str(e)}")
            return jsonify({'error': str(e)}), 500<|MERGE_RESOLUTION|>--- conflicted
+++ resolved
@@ -391,15 +391,9 @@
                 if '/' in source_hash and '.' in source_hash:
                     source = source_hash.split('/')[-1].split('.')[0]
 
-<<<<<<< HEAD
             # if the score is low enough, include the source as a link, otherwise give just the answer
             embedding_name = self.config["data_manager"]["embeddings"]["embedding_name"]
             similarity_score_reference = self.config["data_manager"]["embeddings"]["embedding_class_map"][embedding_name]["similarity_score_reference"]
-=======
-            # if score is low enough, include source as link, otherwise just give answer
-            embedding_name = self.config["utils"]["embeddings"]["EMBEDDING_NAME"]
-            similarity_score_reference = self.config["utils"]["embeddings"]["EMBEDDING_CLASS_MAP"][embedding_name]["similarity_score_reference"]
->>>>>>> f3b9c001
             logger.debug(f"Similarity score reference:  {similarity_score_reference}")
             logger.debug(f"Similarity score:  {top_score}")
             link = ""

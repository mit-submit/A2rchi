--- conflicted
+++ resolved
@@ -394,12 +394,9 @@
             logger.debug(f"Similarity score reference:  {similarity_score_reference}")
             logger.debug(f"Similarity score:  {top_score}")
             link = ""
-<<<<<<< HEAD
             output = "<p>" + self.format_code_in_text(result["answer"])
             if source is not None and score < similarity_score_reference and source in sources.keys():
-=======
-            if source is not None and top_score < similarity_score_reference and source in sources.keys():
->>>>>>> 99f7f560
+
                 link = sources[source]
                 logger.info(f"Primary source:  {link}")
                 parsed_source = urlparse(link)

--- conflicted
+++ resolved
@@ -8,11 +8,6 @@
 venv
 *.DS_Store
 *.egg-info
-<<<<<<< HEAD
-sqlite_db
-.vscode/
-=======
 *sqlite_db
 .vscode
-801-content/
->>>>>>> 3f544056
+801-content/
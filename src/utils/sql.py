--- conflicted
+++ resolved
@@ -49,13 +49,9 @@
 
 SQL_CREATE_CONVERSATION = """
 INSERT INTO conversation_metadata (
-<<<<<<< HEAD
-    title, created_at, last_message_at, client_id
-=======
-    title, created_at, last_message_at, a2rchi_version
->>>>>>> 233bfc1a
+    title, created_at, last_message_at, client_id, a2rchi_version
 )
-VALUES (%s, %s, %s, %s)
+VALUES (%s, %s, %s, %s, %s)
 RETURNING conversation_id;
 """
 

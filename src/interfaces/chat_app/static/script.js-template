--- conflicted
+++ resolved
@@ -219,7 +219,6 @@
             headers: {
                 "Content-Type": "application/json",
             },
-<<<<<<< HEAD
             body: JSON.stringify({ conversation_id: convId }),
         });
         
@@ -229,19 +228,14 @@
             window.location.href = '/';
             return;
         }
-        
+        if (response.error) {
+            throw new Error(response.error);
+        }
         const data = await response.json();
         
         if (data.error) {
             console.error("Error loading conversation:", data.error);
             return;
-=======
-            body: JSON.stringify({ conversation_id: convId, client_id: clientId }),
-        })).json();
-        
-        if (response.error) {
-            throw new Error(response.error);
->>>>>>> f268209c
         }
         
         // clear current chat & conversation state & container
@@ -691,10 +685,8 @@
 
 loadDataFromLocalstorage();
 populateDropdown();
-<<<<<<< HEAD
 loadConversations();
 loadUserInfo();
-=======
 const initializeChatState = async () => {
     await loadConversations();
     const storedConversationId = getStoredConversationId();
@@ -706,7 +698,6 @@
     }
 };
 initializeChatState();
->>>>>>> f268209c
 
 // Event listeners for new conversation
 newChatButton.addEventListener("click", startNewConversation);

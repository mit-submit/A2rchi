--- conflicted
+++ resolved
@@ -378,13 +378,8 @@
         
         version = os.getenv("APP_VERSION", "unknown")
 
-<<<<<<< HEAD
-        # title, created_at, last_message_at
-        insert_tup = (title, now, now, client_id)
-=======
         # title, created_at, last_message_at, version
-        insert_tup = (title, now, now, version)
->>>>>>> 233bfc1a
+        insert_tup = (title, now, now, client_id, version)
 
         # create connection to database
         self.conn = psycopg2.connect(**self.pg_config)

--- conflicted
+++ resolved
@@ -30,7 +30,6 @@
       - name: Create Secrets Files
         run: |
           mkdir -p ${{ github.workspace }}/deploy/dev/secrets/
-<<<<<<< HEAD
           workspace=${{ github.workspace }}
           env="dev"
           sed -i "s/WORKSPACE/${workspace//\//\\/}/" ${workspace}/deploy/create_secret.sh
@@ -52,59 +51,8 @@
           /bin/bash ${workspace}/deploy/create_secret.sh hf_token.txt ${{ secrets.HF_TOKEN }}
           /bin/bash ${workspace}/deploy/create_secret.sh pg_password.txt ${{ secrets.DEV_PG_PASSWORD }}
           /bin/bash ${workspace}/deploy/create_secret.sh grafana_password.txt ${{ secrets.DEV_GRAFANA_PG_PASSWORD }}
-=======
-          touch ${{ github.workspace }}/deploy/dev/secrets/imap_user.txt
-          echo "${{ secrets.DEV_IMAP_USER }}" >> ${{ github.workspace }}/deploy/dev/secrets/imap_user.txt
-          chmod 400 ${{ github.workspace }}/deploy/dev/secrets/imap_user.txt
-          touch ${{ github.workspace }}/deploy/dev/secrets/imap_pw.txt
-          echo "${{ secrets.DEV_IMAP_PW }}" >> ${{ github.workspace }}/deploy/dev/secrets/imap_pw.txt
-          chmod 400 ${{ github.workspace }}/deploy/dev/secrets/imap_pw.txt
-          touch ${{ github.workspace }}/deploy/dev/secrets/cleo_url.txt
-          echo "${{ secrets.DEV_CLEO_URL }}" >> ${{ github.workspace }}/deploy/dev/secrets/cleo_url.txt
-          chmod 400 ${{ github.workspace }}/deploy/dev/secrets/cleo_url.txt
-          touch ${{ github.workspace }}/deploy/dev/secrets/cleo_user.txt
-          echo "${{ secrets.DEV_CLEO_USER }}" >> ${{ github.workspace }}/deploy/dev/secrets/cleo_user.txt
-          chmod 400 ${{ github.workspace }}/deploy/dev/secrets/cleo_user.txt
-          touch ${{ github.workspace }}/deploy/dev/secrets/cleo_pw.txt
-          echo "${{ secrets.DEV_CLEO_PW }}" >> ${{ github.workspace }}/deploy/dev/secrets/cleo_pw.txt
-          chmod 400 ${{ github.workspace }}/deploy/dev/secrets/cleo_pw.txt
-          touch ${{ github.workspace }}/deploy/dev/secrets/cleo_project.txt
-          echo "${{ secrets.DEV_CLEO_PROJECT }}" >> ${{ github.workspace }}/deploy/dev/secrets/cleo_project.txt
-          chmod 400 ${{ github.workspace }}/deploy/dev/secrets/cleo_project.txt
-          touch ${{ github.workspace }}/deploy/dev/secrets/sender_server.txt
-          echo "${{ secrets.DEV_SENDER_SERVER }}" >> ${{ github.workspace }}/deploy/dev/secrets/sender_server.txt
-          chmod 400 ${{ github.workspace }}/deploy/dev/secrets/sender_server.txt
-          touch ${{ github.workspace }}/deploy/dev/secrets/sender_port.txt
-          echo "${{ secrets.DEV_SENDER_PORT }}" >> ${{ github.workspace }}/deploy/dev/secrets/sender_port.txt
-          chmod 400 ${{ github.workspace }}/deploy/dev/secrets/sender_port.txt
-          touch ${{ github.workspace }}/deploy/dev/secrets/sender_replyto.txt
-          echo "${{ secrets.DEV_SENDER_REPLYTO }}" >> ${{ github.workspace }}/deploy/dev/secrets/sender_replyto.txt
-          chmod 400 ${{ github.workspace }}/deploy/dev/secrets/sender_replyto.txt
-          touch ${{ github.workspace }}/deploy/dev/secrets/sender_user.txt
-          echo "${{ secrets.DEV_SENDER_USER }}" >> ${{ github.workspace }}/deploy/dev/secrets/sender_user.txt
-          chmod 400 ${{ github.workspace }}/deploy/dev/secrets/sender_user.txt
-          touch ${{ github.workspace }}/deploy/dev/secrets/sender_pw.txt
-          echo "${{ secrets.DEV_SENDER_PW }}" >> ${{ github.workspace }}/deploy/dev/secrets/sender_pw.txt
-          chmod 400 ${{ github.workspace }}/deploy/dev/secrets/sender_pw.txt
-          touch ${{ github.workspace }}/deploy/dev/secrets/flask_uploader_app_secret_key.txt
-          echo "${{ secrets.DEV_FLASK_UPLOADER_APP_SECRET_KEY }}" >> ${{ github.workspace }}/deploy/dev/secrets/flask_uploader_app_secret_key.txt
-          chmod 400 ${{ github.workspace }}/deploy/dev/secrets/flask_uploader_app_secret_key.txt
-          touch ${{ github.workspace }}/deploy/dev/secrets/uploader_salt.txt
-          echo "${{ secrets.DEV_UPLOADER_SALT }}" >> ${{ github.workspace }}/deploy/dev/secrets/uploader_salt.txt
-          chmod 400 ${{ github.workspace }}/deploy/dev/secrets/uploader_salt.txt
-          touch ${{ github.workspace }}/deploy/dev/secrets/openai_api_key.txt
-          echo "${{ secrets.OPENAI_API_KEY }}" >> ${{ github.workspace }}/deploy/dev/secrets/openai_api_key.txt
-          chmod 400 ${{ github.workspace }}/deploy/dev/secrets/openai_api_key.txt
-          touch ${{ github.workspace }}/deploy/dev/secrets/hf_token.txt
-          echo "${{ secrets.HF_TOKEN }}" >> ${{ github.workspace }}/deploy/dev/secrets/hf_token.txt
-          chmod 400 ${{ github.workspace }}/deploy/dev/secrets/hf_token.txt
-          touch ${{ github.workspace }}/deploy/dev/secrets/a2rchi_ssl_certificate.txt
-          echo "${{ secrets.A2RCHI_SSL_CERTIFICATE }}" >> ${{ github.workspace }}/deploy/dev/secrets/a2rchi_ssl_certificate.txt
-          chmod 400 ${{ github.workspace }}/deploy/dev/secrets/a2rchi_ssl_certificate.txt
-          touch ${{ github.workspace }}/deploy/dev/secrets/a2rchi_ssl_certificate_key.txt
-          echo "${{ secrets.A2RCHI_SSL_CERTIFICATE_KEY }}" >> ${{ github.workspace }}/deploy/dev/secrets/a2rchi_ssl_certificate_key.txt
-          chmod 400 ${{ github.workspace }}/deploy/dev/secrets/a2rchi_ssl_certificate_key.txt
->>>>>>> 2d8c9da7
+          /bin/bash ${workspace}/deploy/create_secret.sh a2rchi_ssl_certificate.txt ${{ secrets.A2RCHI_SSL_CERTIFICATE }}
+          /bin/bash ${workspace}/deploy/create_secret.sh a2rchi_ssl_certificate_key.txt ${{ secrets.A2RCHI_SSL_CERTIFICATE_KEY }}
 
       # create env file to set tag(s) for docker-compose
       - name: Create Env File

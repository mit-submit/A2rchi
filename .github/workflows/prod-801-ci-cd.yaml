--- conflicted
+++ resolved
@@ -40,18 +40,15 @@
           /bin/bash ${workspace}/deploy/create_secret.sh hf_token.txt ${{ secrets.HF_TOKEN }}
           /bin/bash ${workspace}/deploy/create_secret.sh pg_password.txt ${{ secrets.PROD_801_PG_PASSWORD }}
           /bin/bash ${workspace}/deploy/create_secret.sh grafana_password.txt ${{ secrets.PROD_801_GRAFANA_PG_PASSWORD }}
-<<<<<<< HEAD
           /bin/bash ${workspace}/deploy/create_secret.sh a2rchi_ssl_certificate.txt ${{ secrets.A2RCHI_SSL_CERTIFICATE }}
           /bin/bash ${workspace}/deploy/create_secret.sh a2rchi_ssl_certificate_key.txt ${{ secrets.A2RCHI_SSL_CERTIFICATE_KEY }}
           /bin/bash ${workspace}/deploy/create_secret.sh mit_client_id.txt ${{ secrets.DEV_MIT_CLIENT_ID }}
           /bin/bash ${workspace}/deploy/create_secret.sh mit_client_secret.txt ${{ secrets.DEV_MIT_CLIENT_SECRET }}
           /bin/bash ${workspace}/deploy/create_secret.sh google_client_id.txt ${{ secrets.DEV_GOOGLE_CLIENT_ID }}
           /bin/bash ${workspace}/deploy/create_secret.sh google_client_secret.txt ${{ secrets.DEV_GOOGLE_CLIENT_SECRET }}
-=======
           /bin/bash ${workspace}/deploy/create_secret.sh piazza_email.txt ${{ secrets.PROD_801_PIAZZA_EMAIL }}
           /bin/bash ${workspace}/deploy/create_secret.sh piazza_password.txt ${{ secrets.PROD_801_PIAZZA_PASSWORD }}
           /bin/bash ${workspace}/deploy/create_secret.sh slack_webhook.txt ${{ secrets.PROD_801_SLACK_WEBHOOK }}
->>>>>>> 369b1220
 
       # create env file to set tag(s) for docker-compose
       - name: Create Env File

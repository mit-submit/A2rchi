name: Deploy A2rchi Meta
run-name: ${{ github.actor }} deploys A2rchi Meta to prod
on:
  push:
    branches:
      - release-meta
jobs:
  deploy-prod-system:
    runs-on: ubuntu-latest
    env:
      SSH_AUTH_SOCK: /tmp/ssh_agent.sock
    steps:
      # boilerplate message and pull repository to CI runner
      - run: echo "🎉 The job was automatically triggered by a ${{ github.event_name }} event."
      - uses: actions/checkout@v3
      - run: echo "The ${{ github.repository }} repository has been cloned to the runner."

      # setup SSH 
      - name: Setup SSH
        run: |
          mkdir -p /home/runner/.ssh/
          echo "${{ secrets.SSH_PRIVATE_KEY_MDRUSSO }}" > /home/runner/.ssh/id_rsa_submit
          chmod 600 /home/runner/.ssh/id_rsa_submit
          echo "${{ secrets.SSH_SUBMIT_KNOWN_HOSTS }}" > ~/.ssh/known_hosts
          cp ${{ github.workspace }}/deploy/ssh_config /home/runner/.ssh/config
          ssh-agent -a $SSH_AUTH_SOCK > /dev/null
          ssh-add /home/runner/.ssh/id_rsa_submit

      # TODO: update variables to be A2rchi meta-specific if need be
      # create secrets files for docker-compose
      - name: Create Secrets Files
        run: |
          mkdir -p ${{ github.workspace }}/deploy/prod-meta/secrets/
          touch ${{ github.workspace }}/deploy/prod-meta/secrets/imap_user.txt
          echo "${{ secrets.PROD_META_IMAP_USER }}" >> ${{ github.workspace }}/deploy/prod-meta/secrets/imap_user.txt
          chmod 400 ${{ github.workspace }}/deploy/prod-meta/secrets/imap_user.txt
          touch ${{ github.workspace }}/deploy/prod-meta/secrets/imap_pw.txt
          echo "${{ secrets.PROD_IMAP_PW }}" >> ${{ github.workspace }}/deploy/prod-meta/secrets/imap_pw.txt
          chmod 400 ${{ github.workspace }}/deploy/prod-meta/secrets/imap_pw.txt
          touch ${{ github.workspace }}/deploy/prod-meta/secrets/cleo_url.txt
          echo "${{ secrets.PROD_CLEO_URL }}" >> ${{ github.workspace }}/deploy/prod-meta/secrets/cleo_url.txt
          chmod 400 ${{ github.workspace }}/deploy/prod-meta/secrets/cleo_url.txt
          touch ${{ github.workspace }}/deploy/prod-meta/secrets/cleo_user.txt
          echo "${{ secrets.PROD_CLEO_USER }}" >> ${{ github.workspace }}/deploy/prod-meta/secrets/cleo_user.txt
          chmod 400 ${{ github.workspace }}/deploy/prod-meta/secrets/cleo_user.txt
          touch ${{ github.workspace }}/deploy/prod-meta/secrets/cleo_pw.txt
          echo "${{ secrets.PROD_CLEO_PW }}" >> ${{ github.workspace }}/deploy/prod-meta/secrets/cleo_pw.txt
          chmod 400 ${{ github.workspace }}/deploy/prod-meta/secrets/cleo_pw.txt
          touch ${{ github.workspace }}/deploy/prod-meta/secrets/cleo_project.txt
          echo "${{ secrets.PROD_META_CLEO_PROJECT }}" >> ${{ github.workspace }}/deploy/prod-meta/secrets/cleo_project.txt
          chmod 400 ${{ github.workspace }}/deploy/prod-meta/secrets/cleo_project.txt
          touch ${{ github.workspace }}/deploy/prod-meta/secrets/sender_server.txt
          echo "${{ secrets.PROD_SENDER_SERVER }}" >> ${{ github.workspace }}/deploy/prod-meta/secrets/sender_server.txt
          chmod 400 ${{ github.workspace }}/deploy/prod-meta/secrets/sender_server.txt
          touch ${{ github.workspace }}/deploy/prod-meta/secrets/sender_port.txt
          echo "${{ secrets.PROD_SENDER_PORT }}" >> ${{ github.workspace }}/deploy/prod-meta/secrets/sender_port.txt
          chmod 400 ${{ github.workspace }}/deploy/prod-meta/secrets/sender_port.txt
          touch ${{ github.workspace }}/deploy/prod-meta/secrets/sender_replyto.txt
          echo "${{ secrets.PROD_META_SENDER_REPLYTO }}" >> ${{ github.workspace }}/deploy/prod-meta/secrets/sender_replyto.txt
          chmod 400 ${{ github.workspace }}/deploy/prod-meta/secrets/sender_replyto.txt
          touch ${{ github.workspace }}/deploy/prod-meta/secrets/sender_user.txt
          echo "${{ secrets.PROD_SENDER_USER }}" >> ${{ github.workspace }}/deploy/prod-meta/secrets/sender_user.txt
          chmod 400 ${{ github.workspace }}/deploy/prod-meta/secrets/sender_user.txt
          touch ${{ github.workspace }}/deploy/prod-meta/secrets/sender_pw.txt
          echo "${{ secrets.PROD_SENDER_PW }}" >> ${{ github.workspace }}/deploy/prod-meta/secrets/sender_pw.txt
          chmod 400 ${{ github.workspace }}/deploy/prod-meta/secrets/sender_pw.txt
          touch ${{ github.workspace }}/deploy/prod-meta/secrets/openai_api_key.txt
          echo "${{ secrets.OPENAI_API_KEY }}" >> ${{ github.workspace }}/deploy/prod-meta/secrets/openai_api_key.txt
          chmod 400 ${{ github.workspace }}/deploy/prod-meta/secrets/openai_api_key.txt
          touch ${{ github.workspace }}/deploy/prod-meta/secrets/hf_token.txt
          echo "${{ secrets.HF_TOKEN }}" >> ${{ github.workspace }}/deploy/prod-meta/secrets/hf_token.txt
          chmod 400 ${{ github.workspace }}/deploy/prod-meta/secrets/hf_token.txt

<<<<<<< HEAD
      # create env file to set tag(s) for docker-compose
      - name: Create Env File
        run: |
          touch ${{ github.workspace }}/deploy/prod-meta/.env
          export tag="${GITHUB_REF#refs/heads/}"
          export tag="${tag//\//-}.${GITHUB_SHA}"
          echo "TAG=${tag}" >> ${{ github.workspace }}/deploy/prod-meta/.env

=======
>>>>>>> fccb785e
      # stop any existing docker compose that's running
      - name: Stop Docker Compose
        run: |
          ssh submit06 'bash -s' < ${{ github.workspace }}/deploy/prod-meta/prod-meta-stop.sh

      # copy repository to machine
      - name: Copy Repository
        run: |
          rsync -e ssh -r ${{ github.workspace}}/* --exclude .git/ --delete submit06:~/A2rchi-prod-meta/

      # run deploy script
      - name: Run Deploy Script
        run: |
          ssh submit06 'bash -s' < ${{ github.workspace }}/deploy/prod-meta/prod-meta-install.sh

      # clean up secret files
      - name: Remove Secrets from Runner
        run: |
          rm ${{ github.workspace }}/deploy/prod-meta/secrets/*.txt

      # print job status
      - run: echo "🍏 This job's status is ${{ job.status }}."<|MERGE_RESOLUTION|>--- conflicted
+++ resolved
@@ -71,7 +71,6 @@
           echo "${{ secrets.HF_TOKEN }}" >> ${{ github.workspace }}/deploy/prod-meta/secrets/hf_token.txt
           chmod 400 ${{ github.workspace }}/deploy/prod-meta/secrets/hf_token.txt
 
-<<<<<<< HEAD
       # create env file to set tag(s) for docker-compose
       - name: Create Env File
         run: |
@@ -79,9 +78,7 @@
           export tag="${GITHUB_REF#refs/heads/}"
           export tag="${tag//\//-}.${GITHUB_SHA}"
           echo "TAG=${tag}" >> ${{ github.workspace }}/deploy/prod-meta/.env
-
-=======
->>>>>>> fccb785e
+          
       # stop any existing docker compose that's running
       - name: Stop Docker Compose
         run: |

--- conflicted
+++ resolved
@@ -36,12 +36,8 @@
         max-size: 10m
     restart: always
 
-<<<<<<< HEAD
-  mailbox-prod:
+  mailbox-prod-meta:
     image: mailbox-prod-meta:${TAG}
-=======
-  mailbox-prod-meta:
->>>>>>> fccb785e
     build:
       context: ../..
       dockerfile: deploy/dockerfiles/Dockerfile-mailbox
